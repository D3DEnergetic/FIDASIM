--- conflicted
+++ resolved
@@ -174,8 +174,8 @@
               'calc_birth': zero_int,
               'calc_fida_wght': zero_int,
               'calc_npa_wght': zero_int,
+              'calc_cfpd': zero_int,
               'calc_neutron': zero_int,
-<<<<<<< HEAD
               'adaptive': zero_int,
               'split_tol': zero_double,
               'max_cell_splits': zero_int}
@@ -184,9 +184,6 @@
     inputs.setdefault('adaptive', 0)
     inputs.setdefault('split_tol', 0.0)
     inputs.setdefault('max_cell_splits', 1)
-=======
-              'calc_cfpd': zero_int}
->>>>>>> a5d223c3
 
     err = check_dict_schema(schema, inputs, desc="simulation settings")
     if err:
