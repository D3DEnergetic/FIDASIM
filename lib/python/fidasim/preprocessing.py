#!/bin/sh
"exec" "$FIDASIM_DIR/deps/python" "$0" "$@"
# -*- coding: utf-8 -*-

#+#PREFIDA Source
#+ This file contains the source code for PREFIDA
#+***
from __future__ import print_function
import os
import numpy as np
import datetime
import h5py

from fidasim.utils import *

def check_dict_schema(schema, dic, desc=None):
    """
    #+#check_dict_schema
    #+ Check dict `dec` is formatted according to `schema`
    #+***
    #+##Input Arguments
    #+     **schema**: dict schema
    #+
    #+     **dic**: dict to check
    #+
    #+##Output Arguments
    #+     **err**: error code
    #+
    #+##Keyword Arguments
    #+     **desc**: description of dict `dic`
    #+
    #+##Example usage
    #+```python
    #+>>> dic = {'a':0, 'b':[1.d0,2.d0], 'c':"example"}
    #+>>> schema = {'a':{'dims':0,'type':[int]}, 'b':{'dims':[2],'type':[float, np.float64]}, 'c':{'dims':0,'type':[str]}  }
    #+
    #+>>> err = check_dict_schema(schema, dic, desc="Example dict")
    #+>>> print(err)
    #+    False
    #+```
    """
    if desc is None:
        desc = 'dict'

    err = False
    schema_keys = list(schema.keys())
    dic_keys = list(dic.keys())

    # Note extra variables
    for key in dic_keys:
        if key not in schema_keys:
            info('Extra variable "{}" found in "{}"'.format(key, desc))

    for key in schema_keys:
        # Note missing data
        if key not in dic_keys:
            error('"{}" is missing from "{}"'.format(key, desc))
            err = True
        else:
            # Check type
            if (schema[key]['dims'] == 0):
                if not isinstance(dic[key], tuple(schema[key]['type'])):
                    error('"{}" has the wrong type of {}. Expected {}'.format(key, type(dic[key]), schema[key]['type']))
                    err = True
            elif dic[key].dtype.type not in schema[key]['type']:
                error('"{}" has the wrong type of {}. Expected {}'.format(key, dic[key].dtype.type, schema[key]['type']))
                err = True

            # Check for NaNs or Inf
            if (not isinstance(dic[key], (str, dict, float, int))) and (np.bytes_ not in schema[key]['type']):
                if (dic[key][np.isnan(dic[key])].size > 0) or (dic[key][np.isinf(dic[key])].size > 0):
                    error('NaN or Infinity detected in "{}"'.format(key))
                    err = True

                # Check shape
                if not np.array_equal(dic[key].shape, schema[key]['dims']):
                    error('"{}" has the wrong shape of {}. Expected ({})'.format(key, dic[key].shape, schema[key]['dims']))
                    print('ndim({}) = {}'.format(key, dic[key].ndim))
                    err = True

            # Check shape
            if isinstance(dic[key], (str, int, float)):
                if (schema[key]['dims'] != 0) and (schema[key]['dims'] != [0]):
                    error('"{}" has the wrong shape. Expected ({})'.format(key, schema[key]['dims']))
                    err = True

    return err

def check_inputs(inputs, use_abs_path=True):
    """
    #+#check_inputs
    #+Checks if input dictionary is valid
    #+***
    #+##Input Arguments
    #+     **inputs**: input dictionary
    #+
    #+##Output Arguments
    #+     **inputs**: Updated inputs dictionary
    #+
    #+##Example Usage
    #+```dist
    #+>>> inputs = check_inputs(inputs)
    #+```
    """
    info('Checking simulation settings...')
    err = False

    zero_string = {'dims': 0,
                   'type': [str]}

    zero_int = {'dims': 0,
                'type': [int, np.int32, np.int64]}

    zero_long = {'dims': 0,
                 'type': [int, np.int32, np.int64]}

    zero_double = {'dims': 0,
                   'type': [float, np.float64]}

    three_double = {'dims': [3],
                    'type': [float, np.float64]}

    schema = {'comment': zero_string,
              'shot': zero_long,
              'time': zero_double,
              'runid': zero_string,
              'device': zero_string,
              'tables_file': zero_string,
              'result_dir': zero_string,
              'nlambda': zero_int,
              'lambdamin': zero_double,
              'lambdamax': zero_double,
              'nx': zero_int,
              'ny': zero_int,
              'nz': zero_int,
              'alpha': zero_double,
              'beta': zero_double,
              'gamma': zero_double,
              'origin': three_double,
              'xmin': zero_double,
              'xmax': zero_double,
              'ymin': zero_double,
              'ymax': zero_double,
              'zmin': zero_double,
              'zmax': zero_double,
              'ab': zero_double,
              'current_fractions': three_double,
              'pinj': zero_double,
              'einj': zero_double,
              'n_fida': zero_long,
              'n_nbi': zero_long,
              'n_pfida': zero_long,
              'n_pnpa': zero_long,
              'n_dcx': zero_long,
              'n_npa': zero_long,
              'n_halo': zero_long,
              'n_birth': zero_long,
              'ne_wght': zero_int,
              'np_wght': zero_int,
              'nphi_wght': zero_int,
              'emax_wght': zero_double,
              'ne_nc': zero_int,
              'np_nc': zero_int,
              'emax_nc_wght': zero_double,
              'nenergy_nc': zero_int,
              'emin_nc': zero_double,
              'emax_nc': zero_double,
              'nlambda_wght': zero_int,
              'lambdamin_wght': zero_double,
              'lambdamax_wght': zero_double,
              'calc_npa': zero_int,
              'calc_fida': zero_int,
              'calc_pnpa': zero_int,
              'calc_pfida': zero_int,
              'calc_bes': zero_int,
              'calc_dcx': zero_int,
              'calc_halo': zero_int,
              'calc_cold': zero_int,
              'calc_brems': zero_int,
              'calc_birth': zero_int,
              'calc_fida_wght': zero_int,
              'calc_npa_wght': zero_int,
              'calc_nc_wght': zero_int,              
              'calc_neutron': zero_int,
              'calc_neut_spec': zero_int,
              'calc_cfpd': zero_int,
              'calc_res': zero_int,
              'adaptive': zero_int,
              'split_tol': zero_double,
              'max_cell_splits': zero_int,
              'max_crossings': zero_int}

    # If user doesn't provide adaptive time step parameters, set default to off
    inputs.setdefault('adaptive', 0)
    inputs.setdefault('split_tol', 0.0)
    inputs.setdefault('max_cell_splits', 1)
    inputs.setdefault('max_crossings', 2)

    # Determine if this is a passive-only run
    is_passive_only = (inputs.get('calc_npa', 0) == 0 and
                       inputs.get('calc_fida', 0) == 0 and
                       inputs.get('calc_bes', 0) == 0 and
                       inputs.get('calc_dcx', 0) == 0 and
                       inputs.get('calc_halo', 0) == 0 and
                       inputs.get('calc_birth', 0) == 0 and
                       inputs.get('calc_nbi', 0) == 0 and
                       inputs.get('calc_fida_wght', 0) == 0 and
                       inputs.get('calc_npa_wght', 0) == 0)

    # For passive-only runs, beam parameters are optional
    if is_passive_only:
        # Create a modified schema without beam parameters
        passive_schema = schema.copy()
        # Remove beam-specific required parameters
        beam_params = ['nx', 'ny', 'nz', 'xmin', 'xmax', 'ymin', 'ymax', 'zmin', 'zmax',
                      'alpha', 'beta', 'gamma', 'origin', 'current_fractions', 'pinj', 'einj']
        for param in beam_params:
            if param in passive_schema:
                del passive_schema[param]
        err = check_dict_schema(passive_schema, inputs, desc="simulation settings")
    else:
        err = check_dict_schema(schema, inputs, desc="simulation settings")

    if err:
        error('Invalid simulation settings. Exiting...', halt=True)

    # Normalize File Paths
    if use_abs_path:
        inputs['result_dir'] = os.path.abspath(inputs['result_dir'])

    # Only validate beam parameters if not in passive-only mode
    if not is_passive_only:
        if (inputs['alpha'] > 2. * np.pi) or (inputs['beta'] > 2. * np.pi) or (inputs['gamma'] > 2. * np.pi):
            error('Angles must be in radians')
            err = True

        if inputs['xmin'] >= inputs['xmax']:
            error('Invalid x range. Expected xmin < xmax')
            err = True

        if inputs['ymin'] >= inputs['ymax']:
            error('Invalid y range. Expected ymin < ymax')
            err = True

        if inputs['zmin'] >= inputs['zmax']:
            error('Invalid z range. Expected zmin < zmax')
            err = True

        if (inputs['pinj'] <= 0.) or (inputs['einj'] <= 0.0):
            error('The selected source is not on')
            print('einj = {}'.format(inputs['einj']))
            print('pinj = {}'.format(inputs['pinj']))
            err = True

        if np.abs(np.sum(inputs['current_fractions']) - 1.0) > 1e-3:
            error('current_fractions do not sum to 1.0')
            print('sum(current_fractions) = {}'.format(np.sum(inputs['current_fractions'])))
            err = True

    # These validations apply to both active and passive runs
    if inputs['lambdamin'] >= inputs['lambdamax']:
        error('Invalid wavelength range. Expected lambdamin < lamdbdamax')
        err = True

    if inputs['lambdamin_wght'] >= inputs['lambdamax_wght']:
        error('Invalid wavelength range. Expected lambdamin_wght < lamdbdamax_wght')
        err = True

    if inputs['emin_nc'] >= inputs['emax_nc']:
        error('Invalid neutron energy range. Expected emin_nc < emax_nc')
        err = True

    if (inputs['adaptive'] < 0):
        error('Invalid adaptive switch. Expected value >= 0')
        print('adaptive = {}'.format(inputs['adaptive']))
        err = True

    if (inputs['split_tol'] < 0.0) or (inputs['split_tol'] > 1.0):
        error('Invalid split tolerance. Expected value between 0 and 1')
        print('split_tol = {}'.format(inputs['split_tol']))
        err = True

    if (inputs['max_cell_splits'] < 1):
        error('Invalid max cell splits. Expected value >= 1')
        print('max_cell_splits = {}'.format(inputs['max_cell_splits']))
        err = True

    if (inputs['max_crossings'] < 2):
        error('Invalid max_crossings. Expected value >= 2')
        print('max_crossings = {}'.format(inputs['max_crossings']))
        err = True

    ps = os.path.sep
    input_file = inputs['result_dir'].rstrip(ps) + ps + inputs['runid'] + '_inputs.dat'
    equilibrium_file = inputs['result_dir'].rstrip(ps) + ps + inputs['runid'] + '_equilibrium.h5'
    geometry_file = inputs['result_dir'].rstrip(ps) + ps + inputs['runid'] + '_geometry.h5'
    distribution_file = inputs['result_dir'].rstrip(ps) + ps + inputs['runid'] + '_distribution.h5'
    neutrals_file = inputs['result_dir'].rstrip(ps) + ps + inputs['runid'] + '_neutrals.h5'

    inputs['input_file'] = input_file
    inputs['equilibrium_file'] = equilibrium_file
    inputs['geometry_file'] = geometry_file
    inputs['distribution_file'] = distribution_file
    inputs.setdefault('load_neutrals', 0)
    inputs.setdefault('output_neutral_reservoir', 1)
    inputs.setdefault('stark_components', 0)
    inputs.setdefault('flr', 2)
    inputs.setdefault('seed', -1)
    inputs.setdefault('verbose',1)
    inputs.setdefault('neutrals_file',neutrals_file)

    if err:
        error('Invalid simulation settings. Exiting...', halt=True)
    else:
        success('Simulation settings are valid')

    return inputs

def check_grid(grid):
    """
    #+#check_grid
    #+Checks if interpolation grid structure is valid
    #+***
    #+##Input Arguments
    #+     **grid**: Interpolation grid structure
    #+
    #+##Example Usage
    #+```python
    #+>>> check_grid(grid)
    #+```
    """
    err = False
    info('Checking interpolation grid...')

    if 'nr' not in grid:
        error('"nr" is missing from the interpolation grid')
        error('Invalid interpolation grid. Exiting...', halt=True)

    if 'nz' not in grid:
        error('"nz" is missing from the interpolation grid')
        error('Invalid interpolation grid. Exiting...', halt=True)

    if 'nphi' not in grid:
        info('"nphi" is missing from the interpolation grid, assuming axisymmetry')
        nphi =1
    else:
        nphi = grid['nphi']
        if nphi < 3:
            error('"phi" must have at least 3 elements')
            error('Invalid interpolation grid. Exiting...', halt=True)


    nr = grid['nr']
    nz = grid['nz']

    zero_int = {'dims': 0,
                'type': [int, np.int32, np.int64]}

    nrnz_doub = {'dims': [nr, nz],
                 'type': [float, np.float64]}

    schema = {'nr': zero_int,
              'nz': zero_int,
              'r2d': nrnz_doub,
              'z2d': nrnz_doub,
              'r': {'dims': [nr],
                    'type': [float, np.float64]},
              'z': {'dims': [nz],
                    'type': [float, np.float64]}}

    if 'nphi' in grid:
        schema.setdefault('nphi',zero_int)
        schema.setdefault('phi', {'dims': [nphi],
                                  'type': [float, np.float64]})

    err = check_dict_schema(schema, grid, desc="interpolation grid")
    if err:
        error('Invalid interpolation grid. Exiting...', halt=True)

    if not np.array_equal(grid['r'], np.sort(grid['r'])):
        error('r is not in ascending order')
        err = True

    if not np.array_equal(grid['z'], np.sort(grid['z'])):
        error('z is not in ascending order')
        err = True

    if not np.array_equal(grid['r'], grid['r2d'][:, 0]):
        error('r2d is defined incorrectly. Expected r == r2d[:, 0]')
        err = True

    if not np.array_equal(grid['z'], grid['z2d'][0, :]):
        error('z2d is defined incorrectly. Expected z == z2d[0, :]')
        err = True

    if err:
        error('Invalid interpolation grid. Exiting...', halt=True)
    else:
        success('Interpolation grid is valid')

def check_beam(inputs, nbi):
    """
    #+#check_beam
    #+Checks if neutral beam geometry dictionary is valid. Converts lists to numpy ndarrays
    #+***
    #+##Input Arguments
    #+     **inputs**: input dictionary
    #+
    #+     **nbi**: neutral beam geometry dictionary
    #+
    #+##Output Arguments
    #+     **nbi**: Updated nbi dictionary
    #+
    #+##Example Usage
    #+```python
    #+>>> nbi = check_beam(inputs, nbi)
    #+```
    """
    err = False
    info('Checking beam geometry...')

    na = nbi['naperture']

    zero_string = {'dims': 0,
                   'type': [str]}

    zero_int = {'dims': 0,
                'type': [int, np.int32, np.int64]}

    zero_double = {'dims': 0,
                   'type': [float, np.float64]}

    three_double = {'dims': [3],
                    'type': [float, np.float64]}

    na_double = {'dims': [na],
                 'type': [float, np.float64]}

    na_int = {'dims': [na],
              'type': [int, np.int32, np.int64]}

    schema = {'data_source': zero_string,
              'name': zero_string,
              'shape': zero_int,
              'src': three_double,
              'axis': three_double,
              'divy': three_double,
              'divz': three_double,
              'focy': zero_double,
              'focz': zero_double,
              'widz': zero_double,
              'widy': zero_double}

    # Add to schema if aperatures are present
    if nbi['naperture'] > 0:
        schema['naperture'] = zero_int
        schema['ashape'] = na_int
        schema['awidy'] = na_double
        schema['awidz'] = na_double
        schema['aoffy'] = na_double
        schema['aoffz'] = na_double
        schema['adist'] = na_double

        # Convert to np arrays for indexing
        nbi['ashape'] = np.array(nbi['ashape'], dtype=int, ndmin=1)
        nbi['awidy'] = np.array(nbi['awidy'], dtype=float, ndmin=1)
        nbi['awidz'] = np.array(nbi['awidz'], dtype=float, ndmin=1)
        nbi['aoffy'] = np.array(nbi['aoffy'], dtype=float, ndmin=1)
        nbi['aoffz'] = np.array(nbi['aoffz'], dtype=float, ndmin=1)
        nbi['adist'] = np.array(nbi['adist'], dtype=float, ndmin=1)

    err = check_dict_schema(schema, nbi, desc="beam geometry")
    if err:
        error('Invalid beam geometry. Exiting...', halt=True)

    if np.abs(np.sum(nbi['axis'] ** 2.) - 1.) > 1e-5:
        error('Invalid source axis. Expected norm(axis) == 1')
        err = True

    if nbi['focz'] <= 0.0:
        error('focz cannot be in the range (-Inf,0.0]')
        err = True

    if nbi['focy'] <= 0.0:
        error('focy cannot be in the range (-Inf,0.0]')
        err = True

    if nbi['shape'] not in [1, 2]:
        error('Invalid source shape. Expected 1 (rectagular) or 2 (circular)')
        err = True

    if nbi['widz'] < 0.:
        error('Invalid widz. Expected widz > 0')
        err = True

    if nbi['widy'] < 0:
        error('Invalid widy. Expected widy > 0')
        err = True

    if nbi['naperture'] > 0:
        for aper in nbi['ashape']:
            if aper not in [1, 2]:
                error('Invalid aperture shape. Expected 1 (rectangular) or 2 (circular)')
                err = True

        w = nbi['awidy'] < 0
        nw = len(nbi['awidy'][w])
        if nw > 0:
            error('Invalid awidy. Expected awidy >= 0.0')
            err = True

        w = nbi['awidz'] < 0
        nw = len(nbi['awidz'][w])
        if nw > 0:
            error('Invalid awidz. Expected awidz >= 0.0')
            err = True

    # Machine coordinates
    origin = inputs['origin']
    uvw_src = nbi['src']
    uvw_axis = nbi['axis']
    if nbi['naperture'] == 0:
        uvw_pos = uvw_src + 100 * uvw_axis
    else:
        uvw_pos = uvw_src + nbi['adist'][0]

    # Convert to beam coordinates
    xyz_src = uvw_to_xyz(inputs['alpha'], inputs['beta'], inputs['gamma'], uvw_src, origin=origin)
    xyz_axis = uvw_to_xyz(inputs['alpha'], inputs['beta'], inputs['gamma'], uvw_axis)
    xyz_pos = uvw_to_xyz(inputs['alpha'], inputs['beta'], inputs['gamma'], uvw_pos, origin=origin)
    xyz_center = uvw_to_xyz(inputs['alpha'], inputs['beta'], inputs['gamma'], [0., 0., 0.], origin=origin)

    dis = np.sqrt(np.sum((xyz_src - xyz_pos) ** 2.))
    alpha = np.arctan2((xyz_pos[1] - xyz_src[1]), (xyz_pos[0] - xyz_src[0]))
    beta = np.arcsin((xyz_src[2] - xyz_pos[2]) / dis)

    print('Machine center in beam grid coordinates')
    print(xyz_center)
    print('Beam injection start point in machine coordinates')
    print(uvw_src)
    print('Beam injection start point in beam grid coordinates')
    print(xyz_src)

    if nbi['naperture'] != 0:
        print('First aperture position in machine coordinates')
        print(uvw_pos)
        print('First aperture position in beam grid coordinates')
        print(xyz_pos)
    else:
        print('Position of point 100cm along beam centerline in machine coordinates')
        print(uvw_pos)
        print('Position of point 100cm along beam centerline in beam grid coordinates')
        print(xyz_pos)

    print('Beam grid rotation angles that would align it with the beam centerline')
    print('alpha = {} deg.'.format(alpha / np.pi * 180.))
    print('beta = {} deg.'.format(beta / np.pi * 180.))

    # Calculate grid center rc and sides length dr
    dr = np.array([inputs['xmax'] - inputs['xmin'], inputs['ymax'] - inputs['ymin'], inputs['zmax'] - inputs['zmin']], dtype=np.float64)
    rc = np.array([inputs['xmin'], inputs['ymin'], inputs['zmin']], dtype=np.float64) + 0.5 * dr

    # Check if beam centerline intersects beam grid
    length, r_enter, r_exit = aabb_intersect(rc, dr, xyz_src, xyz_axis)

    print('Beam centerline - grid intersection length')
    print(length)
    if length <= 10.0:
        error('Beam centerline does not intersect grid')
        err = True

    if err:
        error('Invalid beam geometry. Exiting...', halt=True)
    else:
        success('Beam geometry is valid')

    return nbi

def check_plasma(inputs, grid, plasma):
    """
    #+#check_plasma
    #+Checks if plasma paramters dictionary is valid
    #+***
    #+##Input Arguments
    #+     **inputs**: Input dictionary
    #+
    #+     **grid**: Interpolation grid dictionary
    #+
    #+     **plasma**: Plasma parameters dictionary
    #+
    #+##Output Arguments
    #+     **plasma**: Updated plasma dictionary
    #+
    #+##Example Usage
    #+```python
    #+>>> plasma = check_plasma(inputs, grid, plasma)
    #+```
    """
    err = False
    info('Checking plasma parameters...')

    nr = grid['nr']
    nz = grid['nz']
    if 'nphi' not in grid:
        info('"nphi" is missing from the plasma, assuming axisymmetry')
        nphi =1
    else:
        nphi = grid['nphi']

    nthermal = plasma['nthermal']

    zero_string = {'dims': 0,
                   'type': [str]}

    zero_double = {'dims': 0,
                   'type': [float, np.float64]}

    zero_int = {'dims':0,
                'type': [int, np.int16, np.int32, np.int64]}

    nthermal_double = {'dims': [nthermal],
                       'type':[float, np.float64]}

    if nphi>1:
        nrnznphi_double = {'dims': [nr, nz, nphi],
                           'type': [float, np.float64]}

        ntnrnznphi_double = {'dims': [nthermal, nr, nz, nphi],
                             'type': [float, np.float64]}

        nrnznphi_int = {'dims': [nr, nz, nphi],
                        'type': [np.int64]}
    else:
        nrnznphi_double = {'dims': [nr, nz],
                           'type': [float, np.float64]}

        ntnrnznphi_double = {'dims': [nthermal, nr, nz],
                             'type': [float, np.float64]}

        nrnznphi_int = {'dims': [nr, nz],
                        'type': [np.int64]}

    schema = {'time': zero_double,
              'nthermal': zero_int,
              'impurity_charge':zero_int,
              'species_mass': nthermal_double,
              'vr': nrnznphi_double,
              'vt': nrnznphi_double,
              'vz': nrnznphi_double,
              'dene': nrnznphi_double,
              'denimp': nrnznphi_double,
              'deni': ntnrnznphi_double,
              'denn': nrnznphi_double,
              'ti': nrnznphi_double,
              'te': nrnznphi_double,
              'zeff': nrnznphi_double,
              'mask': nrnznphi_int,
              'data_source': zero_string}

    err = check_dict_schema(schema, plasma, desc="plasma parameters")
    if err:
        error('Invalid plasma parameters. Exiting...', halt=True)

    if plasma['data_source'] == '':
        error('Invalid data source. An empty string is not a data source.')
        err = True

    # Electron density
    w = (plasma['dene'] < 0.)
    plasma['dene'][w] = 0.

    # Impurity density
    w = (plasma['denimp'] < 0.)
    plasma['denimp'][w] = 0.

    # Ion density
    w = (plasma['deni'] < 0.)
    plasma['deni'][w] = 0.

    # Zeff
    plasma['zeff'] = np.clip(plasma['zeff'],1.0,plasma['impurity_charge'])

    # Electron temperature
    w = (plasma['te'] < 0.)
    plasma['te'][w] = 0.

    # Ion temperature
    w = (plasma['ti'] < 0.)
    plasma['ti'][w] = 0.

    if (np.abs(plasma['time'] - inputs['time']) > 0.02):
        warn('Plasma time and input time do not match')
        print('Input time: ', inputs['time'])
        print('Plasma time: ', plasma['time'])

    # Add grid elements to plasma dict
    plasma.update(grid.copy())

    if err:
        error('Invalid plasma parameters. Exiting...', halt=True)
    else:
        success('Plasma parameters are valid')

    return plasma

def check_fields(inputs, grid, fields):
    """
    #+#check_fields
    #+Checks if electromagnetic fields dictionary is valid
    #+***
    #+##Input Arguments
    #+     **inputs**: Input dictionary
    #+
    #+     **grid**: Interpolation grid dictionary
    #+
    #+     **fields**: Electromagnetic fields dictionary
    #+
    #+##Output Arguments
    #+     **fields**: Updated fields dictionary
    #+
    #+##Example Usage
    #+```python
    #+>>> fields = check_fields(inputs, grid, fields)
    #+```
    """
    err = False
    info('Checking electromagnetic fields...')

    nr = grid['nr']
    nz = grid['nz']
    if 'nphi' not in grid:
        info('"nphi" is missing from the fields, assuming axisymmetry')
        nphi =1
    else:
        nphi = grid['nphi']

    zero_string = {'dims': 0,
                   'type': [str]}

    zero_double = {'dims': 0,
                   'type': [float, np.float64]}

    if nphi>1:
        nrnznphi_double = {'dims': [nr, nz, nphi],
                           'type': [float, np.float64, np.float64]}

        nrnznphi_int = {'dims': [nr, nz, nphi],
                        'type': [int, np.int32, np.int64]}
    else:
        nrnznphi_double = {'dims': [nr, nz],
                           'type': [float, np.float64]}

        nrnznphi_int = {'dims': [nr, nz],
                        'type': [int, np.int32]}

    schema = {'time': zero_double,
              'br': nrnznphi_double,
              'bt': nrnznphi_double,
              'bz': nrnznphi_double,
              'er': nrnznphi_double,
              'et': nrnznphi_double,
              'ez': nrnznphi_double,
              'mask': nrnznphi_int,
              'data_source': zero_string}

    err = check_dict_schema(schema, fields, desc="electromagnetic fields")
    if err:
        error('Invalid electromagnetic fields. Exiting...', halt=True)

    if fields['data_source'] == '':
        error('Invalid data source. An empty string is not a data source.')
        err = True

    if np.abs(fields['time'] - inputs['time']) > 0.02:
        warn('Electromagnetic fields time and input time do not match')
        print('Input time: {}'.format(inputs['time']))
        print('Electromagnetic fields time: {}'.format(fields['time']))

    # Add grid elements to fields dict
    fields.update(grid.copy())

    if err:
        error('Invalid electromagnetic fields. Exiting...', halt=True)
    else:
        success('Electromagnetic fields are valid')

    return fields

def check_distribution(inputs, grid, dist):
    """
    #+#check_distribution
    #+Checks if distribution dictionary is valid
    #+***
    #+##Input Arguments
    #+     **inputs**: Input dictionary
    #+
    #+     **grid**: Interpolation grid dictionary
    #+
    #+     **dist**: Fast-ion distribution dictionary
    #+
    #+##Output Arguments
    #+     **dist**: Updated dist dictionary
    #+
    #+##Example Usage
    #+```python
    #+>>> dist = check_distribution(inputs, grid, dist)
    #+```
    """
    err = False
    info('Checking fast-ion distribution...')

    dist_keys = list(dist.keys())

    if 'type' not in dist_keys:
        error('"type" is missing from the fast-ion distribution')
        error('Invalid fast-ion distribution. Exiting...', halt=True)

    dist_type = dist['type']

    if dist_type == 1:
        print('Using a Guiding Center Fast-ion Density Function')
        if 'nenergy' not in dist_keys:
            error('"nenergy" is missing from the fast-ion distribution')
            error('Invalid fast-ion distribution. Exiting...', halt=True)

        if 'npitch' not in dist_keys:
            error('"npitch" is missing from the fast-ion distribution')
            error('Invalid fast-ion distribution. Exiting...', halt=True)

        npitch = dist['npitch']
        nen = dist['nenergy']
        nr = grid['nr']
        nz = grid['nz']
        if 'nphi' not in grid:
            info('"nphi" is missing from the fast-ion distribution, assuming axisymmetry')
            nphi =1
        else:
            nphi = grid['nphi']

        zero_string = {'dims': 0,
                       'type': [str]}

        zero_int = {'dims': 0,
                    'type': [int, np.int32, np.int64]}

        zero_double = {'dims': 0,
                       'type': [float, np.float64]}

        if nphi>1:
            nrnznphi_double = {'dims': [nr, nz, nphi],
                               'type': [float, np.float64, np.float64]}
        else:
            nrnznphi_double = {'dims': [nr, nz],
                               'type': [float, np.float64]}

        schema = {'type': zero_int,
                  'nenergy': zero_int,
                  'npitch': zero_int,
                  'energy': {'dims': [nen],
                             'type': [float, np.float64]},
                  'pitch': {'dims': [npitch],
                            'type': [float, np.float64]},
                  'denf': nrnznphi_double,
                  'time': zero_double,
                  'data_source': zero_string}
        if nphi>1:
            schema['f'] = {'dims': [nen, npitch, nr, nz, nphi],
                           'type': [float, np.float64]}
        else:
            schema['f'] = {'dims': [nen, npitch, nr, nz],
                           'type': [float, np.float64]}

        err = check_dict_schema(schema, dist, desc="fast-ion distribution")
        if err:
            error('Invalid fast-ion distribution. Exiting...', halt=True)

        # Add grid elements to plasma dict
        dist.update(grid.copy())

    elif dist_type == 2:
        print('Using Guiding Center Monte Carlo fast-ion distribution')
        if 'nparticle' not in dist_keys:
            error('"nparticle" is missing from the fast-ion distribution')
            error('Invalid fast-ion distribution. Exiting...', halt=True)

        npart = dist['nparticle']

        zero_int = {'dims': 0,
                    'type': [int, np.int32, np.int64]}

        zero_long = {'dims': 0,
                     'type': [int, np.int32, np.int64]}

        zero_string = {'dims': 0,
                       'type': [str]}

        zero_double = {'dims': 0,
                       'type':[float,  np.float64]}

        npart_double = {'dims': [npart],
                        'type': [float, np.float64]}

        npart_int = {'dims': [npart],
                     'type': [int, np.int32, np.int64]}

        schema = {'type': zero_int,
                  'nparticle': zero_long,
                  'nclass': zero_int,
                  'time': zero_double,
                  'energy': npart_double,
                  'pitch': npart_double,
                  'r': npart_double,
                  'z': npart_double,
                  'weight': npart_double,
                  'class': npart_int,
                  'data_source': zero_string}

        err = check_dict_schema(schema, dist, desc="fast-ion distribution")
        if err:
            error('Invalid fast-ion distribution. Exiting...', halt=True)

        print('Number of MC particles: {}'.format(npart))

    elif dist_type == 3:
        print('Using Full Orbit Monte Carlo fast-ion distribution')
        if 'nparticle' not in dist_keys:
            error('"nparticle" is missing from the fast-ion distribution')
            error('Invalid fast-ion distribution. Exiting...', halt=True)

        npart = dist['nparticle']

        zero_int = {'dims': 0,
                    'type': [int, np.int32, np.int64]}

        zero_long = {'dims': 0,
                     'type': [int, np.int32, np.int64]}

        zero_string = {'dims': 0,
                       'type': [str]}

        zero_double = {'dims': 0,
                       'type': [float, np.float64]}

        npart_double = {'dims': [npart],
                        'type': [float, np.float64]}

        npart_int = {'dims': [npart],
                     'type': [int, np.int32, np.int64]}

        schema = {'type': zero_int,
                  'nparticle': zero_long,
                  'nclass': zero_int,
                  'time': zero_double,
                  'vr': npart_double,
                  'vt': npart_double,
                  'vz': npart_double,
                  'r': npart_double,
                  'z': npart_double,
                  'weight': npart_double,
                  'class': npart_int,
                  'data_source': zero_string}

        err = check_dict_schema(schema, dist, desc="fast-ion distribution")
        if err:
            error('Invalid fast-ion distribution. Exiting...', halt=True)

        print('Number of MC particles: {}'.format(npart))
    else:
        error('Invalid distribution type. Expected ' +
              '1 (Guiding Center Density Function), ' +
              '2 (Guiding Center Monte Carlo), or ' +
              '3 (Full Orbit Monte Carlo)')
        error('Invalid fast-ion distribution. Exiting...', halt=True)

    if dist['data_source'] == '':
        error('Invalid data source. An empty string is not a data source.')
        err = True

    if np.abs(dist['time'] - inputs['time']) > 0.02:
        warn('Distribution time and input time do not match')
        print('Input time: {}'.format(inputs['time']))
        print('Distribution time: {}'.format(dist['time']))

    if err:
        error('Invalid fast-ion distribution. Exiting...', halt=True)
    else:
        success('Fast-ion distribution is valid')

    return dist

def check_spec(inputs, chords):
    """
    #+#check_spec
    #+Check if spectral geometry dictionary is valid
    #+***
    #+##Input Arguments
    #+     **inputs**: input dictionary
    #+
    #+     **chords**: spectral geometry dictionary
    #+
    #+##Example Usage
    #+```python
    #+>>> check_spec(inputs, chords)
    #+```
    """
    err = False
    info('Checking FIDA/BES inputs...')

    chords_keys = list(chords.keys())

    if 'nchan' not in chords_keys:
        error('"nchan" is missing from the FIDA/BES geometry')
        err = True
        error('Invalid FIDA/BES geometry. Exiting...', halt=True)

    nchan = chords['nchan']

    zero_string = {'dims': 0,
                   'type': [str]}

    zero_long = {'dims': 0,
                 'type': [int, np.int32, np.int64]}

    nchan_double = {'dims': [nchan],
                    'type': [float, np.float64]}

    nchan_string = {'dims': [nchan],
                    'type': [np.bytes_, str]}

    three_nchan_float = {'dims': [3, nchan],
                         'type': [float, np.float64]}

    schema = {'data_source': zero_string,
              'nchan': zero_long,
              'system': zero_string,
              'id': nchan_string,
              'lens': three_nchan_float,
              'axis': three_nchan_float,
              'sigma_pi': nchan_double,
              'spot_size': nchan_double,
              'radius': nchan_double}

    err = check_dict_schema(schema, chords, desc="FIDA/BES geometry")
    if err:
        error('Invalid FIDA/BES geometry. Exiting...', halt=True)

    cross_arr = np.zeros(nchan, dtype=int)
    uvw_lens = chords['lens']
    uvw_axis = chords['axis']

    # Check if beam parameters are present (not passive-only mode)
    has_beam_params = all(key in inputs for key in ['alpha', 'beta', 'gamma', 'origin', 'xmin', 'xmax', 'ymin', 'ymax', 'zmin', 'zmax'])

    if has_beam_params:
        # ROTATE CHORDS INTO BEAM GRID COORDINATES
        xyz_lens = uvw_to_xyz(inputs['alpha'], inputs['beta'], inputs['gamma'], uvw_lens, origin=inputs['origin'])
        xyz_axis = uvw_to_xyz(inputs['alpha'], inputs['beta'], inputs['gamma'], uvw_axis)

        # Calculate grid center rc and sides length dr
        dr = np.array([inputs['xmax'] - inputs['xmin'], inputs['ymax'] - inputs['ymin'], inputs['zmax'] - inputs['zmin']], dtype=float)
        rc = np.array([inputs['xmin'], inputs['ymin'], inputs['zmin']], dtype=float) + 0.5 * dr

    for i in range(nchan):
        if not np.isclose(np.linalg.norm(uvw_axis[:, i]), 1, rtol=1e-03):
            error('Invalid optical axis for chord "' + str(chords['id'][i]) + '". Expected norm(axis) == 1')
            print(np.sum(uvw_axis[:, i] ** 2.))

        if has_beam_params:
            # Check if viewing chord intersects beam grid
            length, r_enter, r_exit = aabb_intersect(rc, dr, xyz_lens[:, i], xyz_axis[:, i])
            if length <= 0.0:
                cross_arr[i] = 1

    if has_beam_params:
        wbad = (cross_arr == 1)
        nbad = cross_arr[wbad].size
        if nbad > 0:
            warn('The following {} chords do not cross the beam grid:'.format(nbad))
            warn('Chord ID: {}'.format(chords['id'][wbad]))

        wgood = (cross_arr == 0)
        ngood = cross_arr[wgood].size
        print('{} out of {} chords crossed the beam grid'.format(ngood, nchan))
        if ngood == 0:
            error('No channels intersect the beam grid')
            err = True
    else:
        # For passive-only runs, skip beam grid intersection check
        info('Passive-only mode: skipping beam grid intersection check for spectral chords')

    if err:
        error('Invalid FIDA/BES geometry. Exiting...', halt=True)
    else:
        success('FIDA/BES geometry is valid')

def check_npa(inp, npa):
    """
    #+#check_npa
    #+Checks if NPA geometry dictionary is valid
    #+***
    #+##Input Arguments
    #+     **inputs**: input dictionary
    #+
    #+     **npa**: NPA geometry dictionary
    #+
    #+##Example Usage
    #+```python
    #+>>> check_npa(inputs, npa)
    #+```
    """
    err = False
    info('Checking NPA geometry...')

    npa_keys = npa.keys()

    if 'nchan' not in npa_keys:
        error('"nchan" is missing from the NPA geometry')
        err = True
        error('Invalid NPA geometry. Exiting...', halt=True)

    nchan = npa['nchan']

    zero_string = {'dims': 0,
                   'type': [str]}

    zero_long = {'dims': 0,
                 'type': [int, np.int32, np.int64]}

    three_float = {'dims': [3, nchan],
                   'type': [float, np.float64]}

    nchan_int = {'dims': [nchan],
                 'type': [int, np.int32, np.int64]}

    nchan_float = {'dims': [nchan],
                    'type': [float, np.float64]}

    nchan_string = {'dims': [nchan],
                    'type': [np.bytes_]}

    schema = {'data_source': zero_string,
              'nchan': zero_long,
              'system': zero_string,
              'id': nchan_string,
              'a_shape': nchan_int,
              'd_shape': nchan_int,
              'a_tedge': three_float,
              'a_redge': three_float,
              'a_cent': three_float,
              'd_tedge': three_float,
              'd_redge': three_float,
              'd_cent': three_float,
              'radius': nchan_float}

    err = check_dict_schema(schema, npa, desc="NPA geometry")
    if err:
        error('Invalid NPA geometry. Exiting...', halt=True)

    # Check detector/aperture shape
    w = np.logical_or(npa['d_shape'] > 2, npa['d_shape'] == 0)
    nw = len(npa['d_shape'][w])
    if nw != 0:
        error('Invalid detector shape. Expected 1 (rectagular) or 2 (circular)')
        print('Invalid indices: {}'.format(np.arange(len(npa['d_shape']))[w]))
        err = True

    w = np.logical_or(npa['a_shape'] > 2, npa['a_shape'] == 0)
    nw = len(npa['a_shape'][w])
    if nw != 0:
        error('Invalid aperture shape. Expected 1 (rectagular) or 2 (circular)')
        print('Invalid indices: {}'.format(np.arange(len(npa['a_shape']))[w]))
        err = True

    # Check if beam parameters are present (not passive-only mode)
    has_beam_params = all(key in inp for key in ['alpha', 'beta', 'gamma', 'origin', 'xmin', 'xmax', 'ymin', 'ymax', 'zmin', 'zmax'])

    err_arr = np.zeros(nchan, dtype=int)

    for i in range(nchan):
        uvw_det = npa['d_cent'][:, i]
        d_e1 = npa['d_redge'][:, i] - uvw_det
        d_e2 = npa['d_tedge'][:, i] - uvw_det

        uvw_aper = npa['a_cent'][:, i]
        a_e1 = npa['a_redge'][:, i] - uvw_aper
        a_e2 = npa['a_tedge'][:, i] - uvw_aper

        uvw_dir = uvw_aper - uvw_det

        if has_beam_params:
            # Calculate grid center rc and sides length dr (only once)
            if i == 0:
                dr = np.array([inp['xmax'] - inp['xmin'], inp['ymax'] - inp['ymin'], inp['zmax'] - inp['zmin']])
                rc = np.array([inp['xmin'], inp['ymin'], inp['zmin']]) + 0.5 * dr

            #Rotate chords into beam grid coordinates
            xyz_aper = uvw_to_xyz(inp['alpha'], inp['beta'], inp['gamma'], uvw_aper, origin=inp['origin'])
            xyz_det = uvw_to_xyz(inp['alpha'], inp['beta'], inp['gamma'], uvw_det, origin=inp['origin'])
            xyz_dir = xyz_aper - xyz_det
            xyz_dir = xyz_dir / np.sqrt(np.sum(xyz_dir * xyz_dir))

            # Check if npa chord intersects beam grid
            length, r_enter, r_exit = aabb_intersect(rc, dr, xyz_det, xyz_dir)
            if length <= 0.:
                err_arr[i] = 1
            else:
                # Check if NPA detector is pointing in the right direction
                d_enter = np.sqrt(np.sum((r_enter - xyz_aper)**2))
                d_exit = np.sqrt(np.sum((r_exit - xyz_aper)**2))
                if d_exit < d_enter:
                    err_arr[i] = 1

        # Check that the detector and aperture point in the same direction
        d_e3 = np.cross(d_e1, d_e2)
        a_e3 = np.cross(a_e1, a_e2)
        a_dp = np.sum(uvw_dir*a_e3)
        d_dp = np.sum(uvw_dir*d_e3)
        dp = np.sum(d_e3 * a_e3)
        if (dp <= 0.) or (a_dp <= 0.) or (d_dp <= 0.):
            error('The detector and/or aperture plane normal vectors are pointing in the wrong direction. The NPA definition is incorrect.')
            err_arr[i] = 1

    if has_beam_params:
        w = (err_arr == 0)
        nw = err_arr[w].size
        ww = (err_arr != 0)
        nww = err_arr[ww].size
        print('{} out of {} channels crossed the beam grid'.format(nw, nchan))
        if nw == 0:
            error('No channels intersect the beam grid')
            err = True

        if nww > 0:
            warn('Some channels did not intersect the beam grid')
            print('Number missed: {}'.format(nww))
            print('Missed channels:')
            print('    {}'.format(npa['id'][ww]))
    else:
        # For passive-only mode, skip the beam grid intersection message
        info('Passive-only mode: skipping beam grid intersection check for NPA detectors')

    if err:
        error('Invalid NPA geometry. Exiting...', halt=True)
    else:
        success('NPA geometry is valid')

def check_nc(inp, nc):
    """
    Checks if Neutron Collimator geometry structure is valid.

    Args:
        inp: Input dictionary.
        nc: Neutron Collimator geometry dictionary.

    Returns:
        None

    Raises:
        ValueError: If Neutron Collimator geometry is invalid, halts execution.
    """

    err_status = 0
    print("Checking Neutron Collimator geometry...")

    # Check if 'nchan' exists in nc
    if 'nchan' not in nc:
        raise ValueError('"nchan" is missing from the Neutron Collimator geometry')

    nchan = nc['nchan']

     # Define schema for dictionary structure validation, using similar setup as check_npa
    zero_string = {'dims': 0, 'type': [str]}
    zero_long = {'dims': 0, 'type': [int, np.int32, np.int64]}
    nchan_int = {'dims': [nchan], 'type': [int, np.int32, np.int64]}
    nchan_double = {'dims': [nchan], 'type': [float, np.float64]}
    nchan_string = {'dims': [nchan], 'type': [np.bytes_, str]}  # Allow both bytes and str
    three_nchan_float = {'dims': [3, nchan], 'type': [float, np.float64]}

    schema = {
        'data_source': zero_string,
        'nchan': zero_long,
        'system': zero_string,
        'id': nchan_string,
        'a_shape': nchan_int,  
        'd_shape': nchan_int,
        'a_tedge': three_nchan_float,
        'a_redge': three_nchan_float,
        'a_cent': three_nchan_float,
        'd_tedge': three_nchan_float,
        'd_redge': three_nchan_float,
        'd_cent': three_nchan_float,
        'radius': nchan_double
    }

    # Check if nc adheres to the schema
    err_status = check_dict_schema(schema, nc, desc="Neutron Collimator geometry")  # Assuming you have a check_dict_schema function
    if err_status == 1:
        raise ValueError('Invalid Neutron Collimator geometry. Exiting...')

    # Check detector/aperture shape
    invalid_detector_indices = np.where((nc['d_shape'] > 2) | (nc['d_shape'] == 0))[0]
    if len(invalid_detector_indices) > 0:
        raise ValueError(
            'Invalid detector shape. Expected 1 (rectangular) or 2 (circular)\n'
            f'Invalid indices: {invalid_detector_indices}'
        )

    invalid_aperture_indices = np.where((nc['a_shape'] > 2) | (nc['a_shape'] == 0))[0]
    if len(invalid_aperture_indices) > 0:
        raise ValueError(
            'Invalid aperture shape. Expected 1 (rectangular) or 2 (circular)\n'
            f'Invalid indices: {invalid_aperture_indices}'
        )
    """
    # Calculate grid center and side lengths
    dr = np.array([inp['xmax'] - inp['xmin'], inp['ymax'] - inp['ymin'], inp['zmax'] - inp['zmin']])
    rc = np.array([inp['xmin'], inp['ymin'], inp['zmin']]) + 0.5 * dr

    err_arr = np.zeros(nchan)
    err_arr = np.zeros(nchan)
    for i in range(nchan):
        # 1. Extract Detector and Aperture Information for Channel 'i'
        uvw_det = nc['d_cent'][:, i]  # Detector center in UVW coordinates
        d_e1 = nc['d_redge'][:, i] - uvw_det  # Detector edge vector 1
        d_e2 = nc['d_tedge'][:, i] - uvw_det  # Detector edge vector 2

        uvw_aper = nc['a_cent'][:, i]  # Aperture center in UVW coordinates
        a_e1 = nc['a_redge'][:, i] - uvw_aper  # Aperture edge vector 1
        a_e2 = nc['a_tedge'][:, i] - uvw_aper  # Aperture edge vector 2

        uvw_dir = uvw_aper - uvw_det  # Direction vector from detector to aperture

        # 2. Convert to XYZ Coordinates
        xyz_aper = uvw_to_xyz(inp['alpha'], inp['beta'], inp['gamma'], uvw_aper, origin=inp['origin'])
        xyz_det = uvw_to_xyz(inp['alpha'], inp['beta'], inp['gamma'], uvw_det, origin=inp['origin'])
        xyz_dir = xyz_aper - xyz_det
        xyz_dir /= np.linalg.norm(xyz_dir)  # Normalize the direction vector

        # 3. Check for Intersection with Beam Grid
        length, r_enter, r_exit = aabb_intersect(rc, dr, xyz_det, xyz_dir)

        if length <= 0.0:
            err_arr[i] = 1  # Flag error if no intersection

        # 4. Check Detector Direction
        d_enter = np.linalg.norm(r_enter - xyz_aper)
        d_exit = np.linalg.norm(r_exit - xyz_aper)

        if d_exit < d_enter:
            err_arr[i] = 1  # Flag error if detector is pointing in the wrong direction

        # 5. Check Detector and Aperture Alignment
        d_e3 = np.cross(d_e1, d_e2)  # Detector normal vector
        a_e3 = np.cross(a_e1, a_e2)  # Aperture normal vector

        d_dp = np.dot(uvw_dir, d_e3)
        a_dp = np.dot(uvw_dir, a_e3)
        dp = np.dot(d_e3, a_e3)

        if (a_dp <= 0.0) or (d_dp <= 0.0) or (dp <= 0.0):
            raise ValueError(
                'The detector and/or aperture plane normal vectors are '
                'pointing in the wrong direction. The Neutron Collimator '
                'definition is incorrect.'
            )
            err_arr[i] = 1

        # Check how many channels crossed the beam grid
    crossed_grid_indices = np.where(err_arr == 0)[0]
    num_crossed = len(crossed_grid_indices)
    num_missed = len(np.where(err_arr != 0)[0])

    print(f"{num_crossed} out of {nchan} channels crossed the beam grid")

    if num_crossed == 0:
        raise ValueError('No channels intersect the beam grid')

    if num_missed > 0:
        print('Some channels did not intersect the beam grid')
        print(f'Number missed: {num_missed}')
        print('Missed channels:')
        print(f'    {nc["id"][np.where(err_arr != 0)[0]]}')  # Assuming 'id' is a numpy array
    """
    print('Neutron Collimator geometry is valid')
        

def check_cfpd(inp, cfpd):
    """
    #+#check_cfpd
    #+Checks if CFPD geometry dictionary is valid
    #+***
    #+##Input Arguments
    #+     **inputs**: input dictionary
    #+
    #+     **cfpd**: CFPD geometry dictionary
    #+
    #+##Example Usage
    #+```python
    #+>>> check_cfpd(inputs, cfpd)
    #+```
    """
    err = False
    info('Checking CFPD geometry...')

    cfpd_keys = cfpd.keys()

    if 'nchan' not in cfpd_keys:
        error('"nchan" is missing from the CFPD geometry')
        err = True
        error('Invalid CFPD geometry. Exiting...', halt=True)

    nchan = cfpd['nchan']

    zero_string = {'dims': 0,
                   'type': [str]}

    zero_long = {'dims': 0,
                 'type': [int, np.int32, np.int64]}

    three_float = {'dims': [3, nchan],
                   'type': [float, np.float64]}

    nchan_int = {'dims': [nchan],
                 'type': [int, np.int32, np.int64]}

    nchan_float = {'dims': [nchan],
                    'type': [float, np.float64]}

    nchan_string = {'dims': [nchan],
                    'type': [np.bytes_]}

    schema = {'data_source': zero_string,
              'nchan': zero_long,
              'system': zero_string,
              'id': nchan_string,
              'a_shape': nchan_int,
              'd_shape': nchan_int,
              'a_tedge': three_float,
              'a_redge': three_float,
              'a_cent': three_float,
              'd_tedge': three_float,
              'd_redge': three_float,
              'd_cent': three_float,
              'radius': nchan_float}

    err = check_dict_schema(schema, cfpd, desc="CFPD geometry")
    if err:
        error('Invalid CFPD geometry. Exiting...', halt=True)

    # Check detector/aperture shape
    w = np.logical_or(cfpd['d_shape'] > 2, cfpd['d_shape'] == 0)
    nw = len(cfpd['d_shape'][w])
    if nw != 0:
        error('Invalid detector shape. Expected 1 (rectagular) or 2 (circular)')
        print('Invalid indices: {}'.format(np.arange(len(cfpd['d_shape']))[w]))
        err = True

    w = np.logical_or(cfpd['a_shape'] > 2, cfpd['a_shape'] == 0)
    nw = len(cfpd['a_shape'][w])
    if nw != 0:
        error('Invalid aperture shape. Expected 1 (rectagular) or 2 (circular)')
        print('Invalid indices: {}'.format(np.arange(len(cfpd['a_shape']))[w]))
        err = True

    err_arr = np.zeros(nchan, dtype=int)
    for i in range(nchan):
        uvw_det = cfpd['d_cent'][:, i]
        d_e1 = cfpd['d_redge'][:, i] - uvw_det
        d_e2 = cfpd['d_tedge'][:, i] - uvw_det

        uvw_aper = cfpd['a_cent'][:, i]
        a_e1 = cfpd['a_redge'][:, i] - uvw_aper
        a_e2 = cfpd['a_tedge'][:, i] - uvw_aper

        uvw_dir = uvw_aper - uvw_det

        # Check that the detector and aperture point in the same direction
        d_e3 = np.cross(d_e1, d_e2)
        a_e3 = np.cross(a_e1, a_e2)
        a_dp = np.sum(uvw_dir*a_e3)
        d_dp = np.sum(uvw_dir*d_e3)
        dp = np.sum(d_e3 * a_e3)
        if (dp <= 0.) or (a_dp <= 0.) or (d_dp <= 0.):
            error('The detector and/or aperture plane normal vectors are pointing in the wrong direction. The CFPD definition is incorrect.')
            err_arr[i] = 1

    w = (err_arr == 0)
    nw = err_arr[w].size
    if nw == 0:
        err = True

    if err:
        error('Invalid CFPD geometry. Exiting...', halt=True)
    else:
        success('CFPD geometry is valid')

def write_namelist(filename, inputs):
    """
    #+#write_namelist
    #+Writes namelist file
    #+***
    #+##Input Arguments
    #+     **filename**: Name of the namelist file
    #+
    #+     **inputs**: Input dictionary
    #+
    #+##Example Usage
    #+```python
    #+>>> write_namelist(filename, inputs)
    #+```
    """
    info("Writing namelist file...")

    fidasim_version = get_version(get_fidasim_dir())

    with open(filename, "w") as f:
        f.write("!! Created: {}\n".format(datetime.datetime.now()))
        f.write("!! FIDASIM version: {}\n".format(fidasim_version))
        f.write("!! Comment: {}\n".format(inputs['comment']))
        f.write("&fidasim_inputs\n\n")

        f.write("!! Shot Info\n")
        f.write("shot = {:d}    !! Shot Number\n".format(inputs['shot']))
        f.write("time = {:f}    !! Time [s]\n".format(inputs['time']))
        f.write("runid = '{}'   !! runID\n".format(inputs['runid']))
        f.write("result_dir = '{}'    !! Result Directory\n\n".format(inputs['result_dir']))

        f.write("!! Input Files\n")
        f.write("tables_file = '{}'   !! Atomic Tables File\n".format(inputs['tables_file']))
        f.write("equilibrium_file = '" + inputs['equilibrium_file'] + "'    !! File containing plasma parameters and fields\n")
        f.write("geometry_file = '" + inputs['geometry_file'] + "'    !! File containing NBI and diagnostic geometry\n")
        f.write("distribution_file = '" + inputs['distribution_file'] + "'    !! File containing fast-ion distribution\n\n")

        f.write("!! Simulation Switches\n")
        f.write("calc_bes = {:d}    !! Calculate NBI Spectra\n".format(inputs['calc_bes']))
        f.write("calc_dcx = {:d}    !! Calculate Direct CX Spectra\n".format(inputs['calc_dcx']))
        f.write("calc_halo = {:d}    !! Calculate Halo Spectra\n".format(inputs['calc_halo']))
        f.write("calc_cold = {:d}    !! Calculate Cold D-alpha Spectra\n".format(inputs['calc_cold']))
        f.write("calc_brems = {:d}    !! Calculate Bremsstrahlung\n".format(inputs['calc_brems']))
        f.write("calc_fida = {:d}    !! Calculate FIDA Spectra\n".format(inputs['calc_fida']))
        f.write("calc_npa = {:d}   !! Calculate NPA\n".format(inputs['calc_npa']))
        f.write("calc_pfida = {:d}    !! Calculate Passive FIDA Spectra\n".format(inputs['calc_pfida']))
        f.write("calc_pnpa = {:d}   !! Calculate Passive NPA\n".format(inputs['calc_pnpa']))
        f.write("calc_neutron = {:d}   !! Calculate B-T Neutron Rate\n".format(inputs['calc_neutron']))
        f.write("calc_neut_spec = {:d}   !! Calculate Neutron Spectra\n".format(inputs['calc_neut_spec']))
        f.write("calc_cfpd = {:d}   !! Calculate B-T CFPD Energy Resolved Count Rate\n".format(inputs['calc_cfpd']))
        f.write("calc_birth = {:d}    !! Calculate Birth Profile\n".format(inputs['calc_birth']))
        f.write("calc_fida_wght = {:d}    !! Calculate FIDA weights\n".format(inputs['calc_fida_wght']))
        f.write("calc_npa_wght = {:d}    !! Calculate NPA weights\n".format(inputs['calc_npa_wght']))
        f.write("calc_nc_wght = {:d}    !! Calculate NC weights\n".format(inputs['calc_nc_wght']))
        f.write("calc_res = {:d}    !! Calculate spatial resolution\n".format(inputs['calc_res']))

        f.write("\n!! Advanced Settings\n")
        f.write("seed = {:d}    !! RNG Seed. If seed is negative a random seed is used\n".format(inputs['seed']))
        f.write("flr = {:d}    !! Turn on Finite Larmor Radius corrections\n".format(inputs['flr']))
        f.write("load_neutrals = {:d}    !! Load neutrals from neutrals file\n".format(inputs['load_neutrals']))
        f.write("output_neutral_reservoir = {:d}    !! Output neutral reservoir to neutrals file\n".format(inputs['output_neutral_reservoir']))
        f.write("neutrals_file = '" + inputs['neutrals_file'] + "'    !! File containing the neutral density\n")
        f.write("stark_components = {:d}    !! Output stark components\n".format(inputs['stark_components']))
        f.write("verbose = {:d}    !! Verbose\n\n".format(inputs['verbose']))

        f.write("!! Monte Carlo Settings\n")
        f.write("n_fida = {:d}    !! Number of FIDA mc particles\n".format(inputs['n_fida']))
        f.write("n_npa = {:d}    !! Number of NPA mc particles\n".format(inputs['n_npa']))
        f.write("n_pfida = {:d}    !! Number of Passive FIDA mc particles\n".format(inputs['n_pfida']))
        f.write("n_pnpa = {:d}    !! Number of Passive NPA mc particles\n".format(inputs['n_pnpa']))
        f.write("n_nbi = {:d}    !! Number of NBI mc particles\n".format(inputs['n_nbi']))
        f.write("n_halo = {:d}    !! Number of HALO mc particles\n".format(inputs['n_halo']))
        f.write("n_dcx = {:d}     !! Number of DCX mc particles\n".format(inputs['n_dcx']))
        f.write("n_birth = {:d}    !! Number of BIRTH mc particles\n\n".format(inputs['n_birth']))

        # Check if this is a passive-only run
        is_passive_only = ('pinj' not in inputs or 'einj' not in inputs or
                          'current_fractions' not in inputs or 'nx' not in inputs)

        if not is_passive_only:
            f.write("!! Neutral Beam Settings\n")
            f.write("ab = {:f}     !! Beam Species mass [amu]\n".format(inputs['ab']))
            f.write("pinj = {:f}     !! Beam Power [MW]\n".format(inputs['pinj']))
            f.write("einj = {:f}     !! Beam Energy [keV]\n".format(inputs['einj']))
            f.write("current_fractions(1) = {:f} !! Current Fractions (Full component)\n".format(inputs['current_fractions'][0]))
            f.write("current_fractions(2) = {:f} !! Current Fractions (Half component)\n".format(inputs['current_fractions'][1]))
            f.write("current_fractions(3) = {:f} !! Current Fractions (Third component)\n\n".format(inputs['current_fractions'][2]))

            f.write("!! Beam Grid Settings\n")
            f.write("nx = {:d}    !! Number of cells in X direction (Into Plasma)\n".format(inputs['nx']))
            f.write("ny = {:d}    !! Number of cells in Y direction\n".format(inputs['ny']))
            f.write("nz = {:d}    !! Number of cells in Z direction\n".format(inputs['nz']))
            f.write("xmin = {:f}     !! Minimum X value [cm]\n".format(inputs['xmin']))
            f.write("xmax = {:f}     !! Maximum X value [cm]\n".format(inputs['xmax']))
            f.write("ymin = {:f}     !! Minimum Y value [cm]\n".format(inputs['ymin']))
            f.write("ymax = {:f}     !! Maximum Y value [cm]\n".format(inputs['ymax']))
            f.write("zmin = {:f}     !! Minimum Z value [cm]\n".format(inputs['zmin']))
            f.write("zmax = {:f}     !! Maximum Z value [cm]\n\n".format(inputs['zmax']))

            f.write("!! Tait-Bryan Angles for z-y`-x`` rotation\n")
            f.write("alpha = {:f}     !! Rotation about z-axis [rad]\n".format(inputs['alpha']))
            f.write("beta  = {:f}     !! Rotation about y`-axis [rad]\n".format(inputs['beta']))
            f.write("gamma = {:f}     !! Rotation about x``-axis [rad]\n\n".format(inputs['gamma']))

            f.write("!! Beam Grid origin in machine coordinates (cartesian)\n")
            f.write("origin(1) = {:f}     !! U value [cm]\n".format(inputs['origin'][0]))
            f.write("origin(2) = {:f}     !! V value [cm]\n".format(inputs['origin'][1]))
            f.write("origin(3) = {:f}     !! W value [cm]\n\n".format(inputs['origin'][2]))
        else:
            f.write("!! Passive-only run - no beam parameters needed\n")
            f.write("!! Fast-ion Species mass\n")
            f.write("ab = {:f}     !! Fast-ion Species mass [amu]\n\n".format(inputs['ab']))

        f.write("!! Wavelength Grid Settings\n")
        f.write("nlambda = {:d}    !! Number of Wavelengths\n".format(inputs['nlambda']))
        f.write("lambdamin = {:f}    !! Minimum Wavelength [nm]\n".format(inputs['lambdamin']))
        f.write("lambdamax = {:f}    !! Maximum Wavelength [nm]\n\n".format(inputs['lambdamax']))

        f.write("!! Weight Function Settings\n")
        f.write("ne_wght = {:d}    !! Number of Energies for Weights\n".format(inputs['ne_wght']))
        f.write("np_wght = {:d}    !! Number of Pitches for Weights\n".format(inputs['np_wght']))
        f.write("nphi_wght = {:d}    !! Number of Gyro-angles for Weights\n".format(inputs['nphi_wght']))
        f.write("emax_wght = {:f}    !! Maximum Energy for Weights [keV]\n".format(inputs['emax_wght']))
        f.write("nlambda_wght = {:d}    !! Number of Wavelengths for Weights \n".format(inputs['nlambda_wght']))
        f.write("lambdamin_wght = {:f}    !! Minimum Wavelength for Weights [nm]\n".format(inputs['lambdamin_wght']))
        f.write("lambdamax_wght = {:f}    !! Maximum Wavelength for Weights [nm]\n".format(inputs['lambdamax_wght']))
        f.write("ne_nc = {:d}    !! Number of Energies for NC Weights\n".format(inputs['ne_nc']))
        f.write("np_nc = {:d}    !! Number of Pitches for NC Weights\n".format(inputs['np_nc']))
        f.write("emax_nc_wght = {:f}    !! Maximum Energy for NC Weights [keV]\n\n".format(inputs['emax_nc_wght']))

        f.write("!! Neutron Spectra Settings\n")
        f.write("nenergy_nc = {:d}    !! Number of Energy Bins for Neutron Spectra\n".format(inputs['nenergy_nc']))
        f.write("emin_nc = {:f}    !! Minimum Neutron Energy [keV]\n".format(inputs['emin_nc']))
        f.write("emax_nc = {:f}    !! Maximum Neutron Energy [keV]\n\n".format(inputs['emax_nc']))

        f.write("!! Adaptive Time Step Settings\n")
        f.write("adaptive = {:d}    !! Adaptive switch, 0:split off, 1:dene, 2:denn, 3:denf, 4:deni, 5:denimp, 6:te, 7:ti\n".format(inputs['adaptive']))
        f.write("split_tol = {:f}    !! Tolerance for change in plasma parameter, number of cell splits is proportional to 1/split_tol\n".format(inputs['split_tol']))
        f.write("max_cell_splits = {:d}    !! Maximum number of times a cell can be split\n\n".format(inputs['max_cell_splits']))
        f.write("max_crossings = {:d}    !! Maximum number of times a neutral/LOS can cross the plasma boundary\n\n".format(inputs['max_crossings']))
        f.write("/\n\n")

    success("Namelist file created: {}\n".format(filename))

def write_geometry(filename, nbi=None, spec=None, npa=None, nc=None, cfpd=None):
    """
    #+#write_geometry
    #+Write geometry values to a HDF5 file
    #+***
    #+##Input Arguments
    #+     **filename**: Name of the geometry file
    #+
    #+##Keyword Arguments
    #+     **nbi**: Optional, NBI geometry structure (not needed for passive-only runs)
    #+
    #+     **spec**: Optional, Spectral geometry structure
    #+
    #+     **npa**: Optional, NPA geometry structure
    #+
    #+     **cfpd**: Optional, CFPD geometry structure
    #+
    #+##Example Usage
    #+```python
    #+>>> # With beam
    #+>>> write_geometry(filename, nbi=nbi, spec=spec, npa=npa, cfpd=cfpd)
    #+>>> # Passive-only (no beam)
    #+>>> write_geometry(filename, spec=spec, npa=npa, nc=nc)
    #+```
    """
    info('Writing geometry file...')

    # Create and open h5 file
    with h5py.File(filename, 'w') as hf:
        # File attributes
        hf.attrs['description'] = 'Geometric quantities for FIDASIM'

<<<<<<< HEAD
        # Create nbi group only if nbi geometry is provided
        if nbi is not None:
            g_nbi = hf.create_group('nbi')

            # nbi att
            g_nbi.attrs['description'] = 'Neutral Beam Geometry'
            g_nbi.attrs['coordinate_system'] = 'Right-handed cartesian'

            nbi_description = {'data_source': 'Source of the NBI geometry',
                               'name': 'Beam name',
                               'src': 'Position of the center of the beam source grid',
                               'axis':'Axis of the beam centerline: Centerline(t) = src + axis*t ',
                               'focy': 'Horizonal focal length of the beam',
                               'focz': 'Vertical focal length of the beam',
                               'divy': 'Horizonal divergences of the beam. One for each energy component',
                               'divz': 'Vertical divergences of the beam. One for each energy component',
                               'widy': 'Half width of the beam source grid',
                               'widz': 'Half height of the beam source grid',
                               'shape':'Shape of the beam source grid: 1="rectangular", 2="circular"',
                               'naperture': 'Number of apertures',
                               'ashape': 'Shape of the aperture(s): 1="rectangular", 2="circular"',
                               'awidy': 'Half width of the aperture(s)',
                               'awidz': 'Half height of the aperture(s)',
                               'aoffy': 'Horizontal (y) offset of the aperture(s) relative to the +x aligned beam centerline',
                               'aoffz': 'Vertical (z) offset of the aperture(s) relative to the +x aligned beam centerline',
                               'adist': 'Distance from the center of the beam source grid to the aperture(s) plane'}

            nbi_units = {'src': 'cm',
                         'axis': 'cm',
                         'focy': 'cm',
                         'focz': 'cm',
                         'divy': 'radians',
                         'divz': 'radians',
                         'widy': 'cm',
                         'widz': 'cm',
                         'awidy': 'cm',
                         'awidz': 'cm',
                         'aoffy': 'cm',
                         'aoffz': 'cm',
                         'adist': 'cm'}

            write_data(g_nbi, nbi, desc = nbi_description, units=nbi_units, name='nbi')
=======
        # Create nbi group
        g_nbi = hf.create_group('nbi')

        # nbi att
        g_nbi.attrs['description'] = 'Neutral Beam Geometry'
        g_nbi.attrs['coordinate_system'] = 'Right-handed cartesian'

        nbi_description = {'data_source': 'Source of the NBI geometry',
                           'name': 'Beam name',
                           'src': 'Position of the center of the beam source grid',
                           'axis':'Axis of the beam centerline: Centerline(t) = src + axis*t ',
                           'focy': 'Horizonal focal length of the beam',
                           'focz': 'Vertical focal length of the beam',
                           'divy': 'Horizonal divergences of the beam. One for each energy component',
                           'divz': 'Vertical divergences of the beam. One for each energy component',
                           'widy': 'Half width of the beam source grid',
                           'widz': 'Half height of the beam source grid',
                           'shape':'Shape of the beam source grid: 1="rectangular", 2="circular"',
                           'naperture': 'Number of apertures',
                           'ashape': 'Shape of the aperture(s): 1="rectangular", 2="circular"',
                           'awidy': 'Half width of the aperture(s)',
                           'awidz': 'Half height of the aperture(s)',
                           'aoffy': 'Horizontal (y) offset of the aperture(s) relative to the +x aligned beam centerline',
                           'aoffz': 'Vertical (z) offset of the aperture(s) relative to the +x aligned beam centerline',
                           'adist': 'Distance from the center of the beam source grid to the aperture(s) plane'}

        nbi_units = {'src': 'cm',
                     'axis': 'cm',
                     'focy': 'cm',
                     'focz': 'cm',
                     'divy': 'radians',
                     'divz': 'radians',
                     'widy': 'cm',
                     'widz': 'cm',
                     'awidy': 'cm',
                     'awidz': 'cm',
                     'aoffy': 'cm',
                     'aoffz': 'cm',
                     'adist': 'cm'}

        # Define dimension names for xarray/pandas compatibility
        # Note: Removing dimension labels for small configuration arrays to avoid xarray issues
        # These are parameter arrays, not data on coordinate grids
        nbi_dim_names = {}

        write_data(g_nbi, nbi, desc = nbi_description, units=nbi_units,
                  dim_names=nbi_dim_names, name='nbi')
>>>>>>> 948019d8

        if spec is not None:
            # Create spec group
            g_spec = hf.create_group('spec')

            # Spectroscopic attributes
            g_spec.attrs['description'] = 'FIDA/BES Chord Geometry'
            g_spec.attrs['coordinate_system'] = 'Right-handed cartesian'

            # Define description attributes
            spec_description = {'data_source': 'Source of the chord geometry',
                                'nchan': 'Number of channels',
                                'system': 'Names of the different spectrocopic systems',
                                'id': 'Line of sight ID',
                                'lens': 'Positions of the lenses',
                                'axis': 'Optical axis of the lines of sight: LOS(t) = lens + axis*t ',
                                'radius': 'Line of sight radius at midplane or tangency point',
                                'sigma_pi': 'Ratio of the intensities of the sigma and pi stark lines. Measured quantity',
                                'spot_size': 'Radius of spot size'}

            spec_units = {'lens': 'cm',
                          'axis': 'cm',
                          'radius': 'cm',
                          'spot_size': 'cm'}

            # Define dimension names for xarray/pandas compatibility
            # Note: Removing dimension labels for configuration arrays to avoid xarray issues
            spec_dim_names = {}

            write_data(g_spec, spec, desc=spec_description, units=spec_units,
                      dim_names=spec_dim_names, name='spec')

        if npa is not None:
            # Create npa group
            g_npa = hf.create_group('npa')

            # Group attributes
            g_npa.attrs['description'] = 'NPA Geometry'
            g_npa.attrs['coordinate_system'] = 'Right-handed cartesian'

            # Dataset attributes
            npa_description = {'data_source': 'Source of the NPA geometry',
                               'nchan': 'Number of channels',
                               'system': 'Names of the different NPA systems',
                               'id': 'Line of sight ID',
                               'd_shape': 'Shape of the detector: 1="rectangular", 2="circular"',
                               'd_cent': 'Center of the detector',
                               'd_tedge': 'Center of the detectors top edge',
                               'd_redge': 'Center of the detectors right edge',
                               'a_shape': 'Shape of the aperture: 1="rectangular", 2="circular"',
                               'a_cent': 'Center of the aperture',
                               'a_tedge': 'Center of the apertures top edge',
                               'a_redge': 'Center of the apertures right edge',
                               'radius': 'Line of sight radius at midplane or tangency point'}

            npa_units = {'d_cent': 'cm',
                         'd_tedge': 'cm',
                         'd_redge': 'cm',
                         'a_cent': 'cm',
                         'a_tedge': 'cm',
                         'radius': 'cm',
                         'a_redge': 'cm'}

            # Define dimension names for xarray/pandas compatibility
            # Note: Removing dimension labels for configuration arrays to avoid xarray issues
            npa_dim_names = {}

            write_data(g_npa, npa, desc = npa_description, units = npa_units,
                      dim_names=npa_dim_names, name='npa')
        
        if nc is not None:
            # Create npa group
            g_nc = hf.create_group('nc')

            # Group attributes
            g_nc.attrs['description'] = 'NC Geometry'
            g_nc.attrs['coordinate_system'] = 'Right-handed cartesian'

            # Dataset attributes
            nc_description = {'data_source': 'Source of the NC geometry',
                               'nchan': 'Number of channels',
                               'system': 'Names of the different NC systems',
                               'id': 'Line of sight ID',
                               'd_shape': 'Shape of the detector: 1="rectangular", 2="circular"',
                               'd_cent': 'Center of the detector',
                               'd_tedge': 'Center of the detectors top edge',
                               'd_redge': 'Center of the detectors right edge',
                               'a_shape': 'Shape of the aperture: 1="rectangular", 2="circular"',
                               'a_cent': 'Center of the aperture',
                               'a_tedge': 'Center of the apertures top edge',
                               'a_redge': 'Center of the apertures right edge',
                               'radius': 'Line of sight radius at midplane or tangency point'}

            nc_units = {'d_cent': 'cm',
                         'd_tedge': 'cm',
                         'd_redge': 'cm',
                         'a_cent': 'cm',
                         'a_tedge': 'cm',
                         'radius': 'cm',
                         'a_redge': 'cm'}

            # Define dimension names for xarray/pandas compatibility
            # Note: Removing dimension labels for configuration arrays to avoid xarray issues
            nc_dim_names = {}

            write_data(g_nc, nc, desc = nc_description, units = nc_units,
                      dim_names=nc_dim_names, name='nc')

        if cfpd is not None:
            # Create cfpd group
            g_cfpd = hf.create_group('cfpd')

            # Group attributes
            g_cfpd.attrs['description'] = 'CFPD Geometry'
            g_cfpd.attrs['coordinate_system'] = 'Right-handed cartesian'

            # Dataset attributes
            cfpd_description = {'data_source': 'Source of the CFPD geometry',
                               'nchan': 'Number of channels',
                               'nrays': 'Number of rays',
                               'nsteps': 'Maximum number of orbit steps',
                               'nenergy': 'Number of energies',
                               'nactual': 'Number of orbital spatial steps',
                               'system': 'Names of the different CFPD systems',
                               'id': 'Line of sight ID',
                               'd_shape': 'Shape of the detector: 1="rectangular", 2="circular"',
                               'd_cent': 'Center of the detector',
                               'd_tedge': 'Center of the detectors top edge',
                               'd_redge': 'Center of the detectors right edge',
                               'a_shape': 'Shape of the aperture: 1="rectangular", 2="circular"',
                               'a_cent': 'Center of the aperture',
                               'a_tedge': 'Center of the apertures top edge',
                               'a_redge': 'Center of the apertures right edge',
                               'radius': 'Line of sight radius at midplane or tangency point',
                               'earray': 'Energy array',
                               'sightline': 'Velocity and position in (R,Phi,Z)',
                               'daomega': 'Transmission factor'}

            cfpd_units = {'d_cent': 'cm',
                         'd_tedge': 'cm',
                         'd_redge': 'cm',
                         'a_cent': 'cm',
                         'a_tedge': 'cm',
                         'radius': 'cm',
                         'a_redge': 'cm',
                         'earray': 'keV',
                         'sightline': 'cm/s and cm',
                         'daomega': 'cm^2'}

            # Define dimension names for xarray/pandas compatibility
            # Note: Only keeping dimension labels where we have proper scales
            cfpd_dim_names = {'earray': ['energy']}

            cfpd_coord_scales = {'earray': 'energy'}

            write_data(g_cfpd, cfpd, desc = cfpd_description, units = cfpd_units,
                      dim_names=cfpd_dim_names, coord_scales=cfpd_coord_scales, name='cfpd')

    if os.path.isfile(filename):
        success('Geometry file created: ' + filename)
    else:
        error('Geometry file creation failed.')

def write_equilibrium(filename, plasma, fields):
    """
    #+#write_equilibrium
    #+Write MHD equilibrium values to a HDF5 file
    #+***
    #+##Input Arguments
    #+     **filename**: Name of the equilibrium file
    #+
    #+     **plasma**: Plasma dictionary
    #+
    #+     **fields**: Electromagnetic fields dictionary
    #+
    #+##Example Usage
    #+```python
    #+>>> write_equilibrium(filename, plasma, fields)
    #+```
    """
    info('Writing equilibrium file...')

    with h5py.File(filename, 'w') as hf:
        # File attribute
        hf.attrs['description'] = 'Plasma Parameters and Electromagnetic Fields for FIDASIM'

        # Create plasma group
        g_plasma = hf.create_group('plasma')

        # Plasma Attributes
        g_plasma.attrs['description'] = 'Plasma Parameters'
        g_plasma.attrs['coordinate_system'] = 'Cylindrical'

        # Dataset attributes
        plasma_description = {'data_source': 'Source of the plasma parameters',
                              'time': 'Time',
                              'nthermal': 'Number of hydrogenic, thermal ion species',
                              'dene': 'Electron Number Density: Dene(r,z,[phi])',
                              'denimp': 'Impurity Number Density: Denimp(r,z,[phi])',
                              'deni': 'Ion Number Density: Deni(species,r,z,[phi])',
                              'species_mass': 'Mass of ion species: species_mass(species)',
                              'impurity_charge': 'Charge number of main impurity species',
                              'te': 'Electron Temperature: Te(r,z,[phi])',
                              'ti': 'Ion Temperature: Ti(r,z,[phi])',
                              'zeff': 'Effective Nuclear Charge: Zeff(r,z,[phi])',
                              'denn': 'Cold/Edge neutral density: Denn(r,z,[phi])',
                              'vr': 'Bulk plasma flow in the r-direction: Vr(r,z,[phi])',
                              'vt': 'Bulk plasma flow in the theta/torodial-direction: Vt(r,z,[phi])',
                              'vz': 'Bulk plasma flow in the z-direction: Vz(r,z,[phi])',
                              'nr': 'Number of R values',
                              'nz': 'Number of Z values',
                              'r': 'Radius',
                              'z': 'Z',
                              'r2d': 'Radius grid: R(r,z)',
                              'z2d': 'Z grid: Z(r,z)',
                              'mask': 'Boolean mask that indicates where the plasma parameters are well defined'}

        plasma_units = {'time': 's',
                        'species_mass': 'amu',
                        'dene': 'cm^-3',
                        'deni': 'cm^-3',
                        'denn': 'cm^-3',
                        'te': 'keV',
                        'ti': 'keV',
                        'vr': 'cm/s',
                        'vt': 'cm/s',
                        'vz': 'cm/s',
                        'r': 'cm',
                        'z': 'cm',
                        'r2d': 'cm',
                        'z2d': 'cm'}

        # Define dimension names for xarray/pandas compatibility
        plasma_dim_names = {'dene': ['r', 'z'],
                           'denimp': ['r', 'z'],
                           'deni': ['species', 'r', 'z'],
                           'te': ['r', 'z'],
                           'ti': ['r', 'z'],
                           'zeff': ['r', 'z'],
                           'denn': ['r', 'z'],
                           'vr': ['r', 'z'],
                           'vt': ['r', 'z'],
                           'vz': ['r', 'z'],
                           'r2d': ['r', 'z'],
                           'z2d': ['r', 'z'],
                           'mask': ['r', 'z'],
                           'species_mass': ['species']}

        # Mark coordinate arrays as dimension scales
        # Include species_mass as the scale for the species dimension
        plasma_coord_scales = {'r': 'r', 'z': 'z', 'species_mass': 'species'}

        write_data(g_plasma, plasma, desc = plasma_description, units = plasma_units,
                   dim_names=plasma_dim_names, coord_scales=plasma_coord_scales, name='plasma')

        # Create fields group
        g_fields = hf.create_group('fields')

        # Electromagnetic fields attributes
        g_fields.attrs['description'] = 'Electromagnetic Fields'
        g_fields.attrs['coordinate_system'] = 'Cylindrical'

        fields_description = {'data_source': 'Source of the EM equilibrium',
                              'mask': 'Boolean mask that indicates where the fields are well defined',
                              'time': 'Time',
                              'br': 'Magnetic field in the r-direction: Br(r,z)',
                              'bt': 'Magnetic field in the theta/torodial-direction: Bt(r,z)',
                              'bz': 'Magnetic field in the z-direction: Bz(r,z)',
                              'er': 'Electric field in the r-direction: Er(r,z)',
                              'et': 'Electric field in the theta/torodial-direction: Et(r,z)',
                              'ez': 'Electric field in the z-direction: Ez(r,z)',
                              'nr': 'Number of R values',
                              'nz': 'Number of Z values',
                              'r': 'Radius',
                              'z': 'Z',
                              'r2d': 'Radius grid: R(r,z)',
                              'z2d': 'Z grid: Z(r,z)'}

        fields_units = {'time': 's',
                        'br': 'T',
                        'bt': 'T',
                        'bz': 'T',
                        'er': 'V/m',
                        'et': 'V/m',
                        'ez': 'V/m',
                        'nr': 'V/m',
                        'nz': 'V/m',
                        'r': 'cm',
                        'z': 'cm',
                        'r2d': 'cm',
                        'z2d': 'cm'}

        # Define dimension names for xarray/pandas compatibility
        fields_dim_names = {'br': ['r', 'z'],
                           'bt': ['r', 'z'],
                           'bz': ['r', 'z'],
                           'er': ['r', 'z'],
                           'et': ['r', 'z'],
                           'ez': ['r', 'z'],
                           'r2d': ['r', 'z'],
                           'z2d': ['r', 'z'],
                           'mask': ['r', 'z']}  # Added mask to ensure consistency

        # Mark coordinate arrays as dimension scales
        fields_coord_scales = {'r': 'r', 'z': 'z'}

        write_data(g_fields, fields, desc = fields_description, units = fields_units,
                   dim_names=fields_dim_names, coord_scales=fields_coord_scales, name='fields')

    if os.path.isfile(filename):
        success('Equilibrium file created: '+filename)
    else:
        error('Equilibrium file creation failed.')

def write_distribution(filename, distri):
    """
    #+#write_distribution
    #+Write fast-ion distribution to a HDF5 file
    #+***
    #+##Input Arguments
    #+     **filename**: Name of the distribution file
    #+
    #+     **dist**: Fast-ion distribution distionary
    #+
    #+##Example Usage
    #+```dist
    #+>>> write_distribution(filename, distri)
    #+```
    """
    info('Writing fast-ion distribution file...')

    description = {'data_source': 'Source of the fast-ion distribution',
                   'type': 'Distribution type: 1="Guiding Center Density Function", 2="Guiding Center ' \
                           'Monte Carlo", 3="Full Orbit Monte Carlo"',
                   'time': 'Distribution time'}

    units = {'time': 's'}

    if distri['type'] == 1:
        description['nenergy'] = 'Number of energy values'
        description['npitch'] = 'Number of pitch values'
        description['energy'] = 'Energy'
        description['pitch'] = 'Pitch: p = v_parallel/v  w.r.t. the magnetic field'
        description['f'] = 'Fast-ion density function: F(E,p,R,Z)'
        description['denf'] = 'Fast-ion density: Denf(r,z)'
        description['nr'] = 'Number of R values'
        description['nz'] = 'Number of Z values'
        description['r'] = 'Radius'
        description['z'] = 'Z'
        description['r2d'] = 'Radius grid: R(r,z)'
        description['z2d'] = 'Z grid: Z(r,z)'

        units['energy'] = 'keV'
        units['f'] = 'fast-ions/(dE*dP*cm^3)'
        units['denf'] = 'cm^-3'
        units['r'] = 'cm'
        units['z'] = 'cm'
        units['r2d'] = 'cm'
        units['z2d'] = 'cm'
    else:
        description['nparticle'] = 'Number of MC particles'
        description['nclass'] = 'Number of orbit classes'
        description['r'] = 'R position of a MC particle'
        description['z'] = 'Z position of a MC particle'
        description['weight'] = 'Weight of a MC particle: sum(weight) = # of fast-ions '
        description['class'] = 'Orbit class of a MC particle: class in Set(1:nclass)'

        units['r'] = 'cm'
        units['z'] = 'cm'
        units['weight'] = 'fast-ions/particle'

        if distri['type'] == 2:
            description['energy'] = 'Energy of a MC particle'
            description['pitch'] = 'Pitch of a MC particle: p = v_parallel/v  w.r.t. the magnetic field'
        else:
            description['vr'] ='Radial velocity of a MC particle'
            description['vt'] = 'Torodial velocity of a MC particle'
            description['vz'] = 'Z velocity of a MC particle'

            units['vr'] = 'cm/s'
            units['vt'] = 'cm/s'
            units['vz'] = 'cm/s'

    with h5py.File(filename, 'w') as hf:
        # File attr
        hf.attrs['description'] = 'Fast-ion distribution for FIDASIM'
        hf.attrs['coordinate_system'] = 'Cylindrical'

        # Define dimension names for xarray/pandas compatibility
        dim_names = {}
        coord_scales = {}

        if distri['type'] == 1:
            # Guiding Center Density Function
            dim_names['f'] = ['energy', 'pitch', 'r', 'z']
            dim_names['denf'] = ['r', 'z']
            dim_names['r2d'] = ['r', 'z']
            dim_names['z2d'] = ['r', 'z']
            coord_scales = {'r': 'r', 'z': 'z', 'energy': 'energy', 'pitch': 'pitch'}
        else:
            # Monte Carlo distributions
            dim_names['r'] = ['particle']
            dim_names['z'] = ['particle']
            dim_names['weight'] = ['particle']
            dim_names['class'] = ['particle']
            if distri['type'] == 2:
                dim_names['energy'] = ['particle']
                dim_names['pitch'] = ['particle']
            else:
                dim_names['vr'] = ['particle']
                dim_names['vt'] = ['particle']
                dim_names['vz'] = ['particle']

        write_data(hf, distri, desc = description, units=units,
                   dim_names=dim_names, coord_scales=coord_scales, name='distribution')

    if os.path.isfile(filename):
        success('Distribution file created: ' + filename)
    else:
        error('Distribution file creation failed.')

def prefida(inputs, grid, plasma, fields, fbm, nbi=None, spec=None, npa=None, nc=None, cfpd=None, use_abs_path=True):
    """
    #+#prefida
    #+Checks FIDASIM inputs and writes FIDASIM input files
    #+***
    #+##Input Arguments
    #+     **inputs**: Inputs structure
    #+
    #+     **grid**: Interpolation grid structure
    #+
    #+     **plasma**: Plasma parameters structure
    #+
    #+     **fields**: Electromagnetic fields structure
    #+
    #+     **fbm**: Fast-ion distribution structure
    #+
    #+##Keyword Arguments
    #+     **nbi**: Optional, Neutral beam geometry structure (not needed for passive-only runs)
    #+
    #+     **spec**: Optional, Spectral geometry structure
    #+
    #+     **npa**: Optional, NPA geometry structure
    #+
    #+     **nc**: Optional, NC geometry structure
    #+
    #+     **cfpd**: Optional, CFPD geometry structure
    #+
    #+##Example Usage
    #+```python
    #+>>> # With beam (active measurements)
    #+>>> prefida(inputs, grid, plasma, fields, fbm, nbi=nbi, spec=spec, npa=npa, nc=nc)
    #+>>> # Passive-only (no beam)
    #+>>> prefida(inputs, grid, plasma, fields, fbm, spec=spec, npa=npa, nc=nc)
    #+```
    """
    # CHECK INPUTS
    inputs = check_inputs(inputs, use_abs_path=use_abs_path)

    # MAKE DIRECTORIES IF THEY DONT EXIST
    if not os.path.isdir(inputs['result_dir']):
        os.makedirs(inputs['result_dir'])

    # CHECK INTERPOLATION GRID
    check_grid(grid)

    # CHECK BEAM INPUTS (optional for passive-only runs)
    if nbi is not None:
        nbi = check_beam(inputs, nbi)
    else:
        # Check if beam parameters are present in inputs
        has_beam_params = all(key in inputs for key in ['nx', 'ny', 'nz', 'einj', 'pinj', 'current_fractions'])
        if not has_beam_params:
            warn('='*70)
            warn('PASSIVE-ONLY MODE DETECTED')
            warn('No beam geometry provided (nbi=None) and no beam parameters in inputs.')
            warn('Only passive diagnostics will be calculated:')
            warn('  - Passive FIDA (calc_pfida)')
            warn('  - Passive NPA (calc_pnpa)')
            warn('  - Neutron rates (calc_neutron)')
            warn('Active diagnostics (FIDA, NPA, BES, DCX, HALO) will NOT be available.')
            warn('='*70)

    # CHECK PLASMA PARAMETERS
    plasma = check_plasma(inputs, grid, plasma)

    # CHECK ELECTROMAGNETIC FIELDS
    fields = check_fields(inputs, grid, fields)

    # CHECK FAST-ION DISTRIBUTION
    fbm = check_distribution(inputs, grid, fbm)

    # CHECK FIDA/BES
    if spec is not None:
        check_spec(inputs, spec)

    # CHECK NPA
    if npa is not None:
        check_npa(inputs, npa)
    
    # CHECK NC
    if nc is not None:
        check_nc(inputs, nc)

    # CHECK CFPD
    if cfpd is not None:
        check_cfpd(inputs, cfpd)

    # WRITE FIDASIM INPUT FILES
    write_namelist(inputs['input_file'], inputs)

    # WRITE GEOMETRY FILE
    write_geometry(inputs['geometry_file'], nbi, spec=spec, npa=npa, nc=nc, cfpd=cfpd)

    # WRITE EQUILIBRIUM FILE
    write_equilibrium(inputs['equilibrium_file'], plasma, fields)

    # WRITE DISTRIBUTION FILE
    write_distribution(inputs['distribution_file'], fbm)

    print('')
    print('')
    success('FIDASIM pre-processing completed')
    print('To run FIDASIM use the following command')
    print(get_fidasim_dir() + os.sep + 'fidasim ' + inputs['result_dir'] + os.sep + inputs['runid'] + '_inputs.dat')
    print('')
    print('')<|MERGE_RESOLUTION|>--- conflicted
+++ resolved
@@ -1670,7 +1670,6 @@
         # File attributes
         hf.attrs['description'] = 'Geometric quantities for FIDASIM'
 
-<<<<<<< HEAD
         # Create nbi group only if nbi geometry is provided
         if nbi is not None:
             g_nbi = hf.create_group('nbi')
@@ -1711,57 +1710,14 @@
                          'aoffy': 'cm',
                          'aoffz': 'cm',
                          'adist': 'cm'}
-
-            write_data(g_nbi, nbi, desc = nbi_description, units=nbi_units, name='nbi')
-=======
-        # Create nbi group
-        g_nbi = hf.create_group('nbi')
-
-        # nbi att
-        g_nbi.attrs['description'] = 'Neutral Beam Geometry'
-        g_nbi.attrs['coordinate_system'] = 'Right-handed cartesian'
-
-        nbi_description = {'data_source': 'Source of the NBI geometry',
-                           'name': 'Beam name',
-                           'src': 'Position of the center of the beam source grid',
-                           'axis':'Axis of the beam centerline: Centerline(t) = src + axis*t ',
-                           'focy': 'Horizonal focal length of the beam',
-                           'focz': 'Vertical focal length of the beam',
-                           'divy': 'Horizonal divergences of the beam. One for each energy component',
-                           'divz': 'Vertical divergences of the beam. One for each energy component',
-                           'widy': 'Half width of the beam source grid',
-                           'widz': 'Half height of the beam source grid',
-                           'shape':'Shape of the beam source grid: 1="rectangular", 2="circular"',
-                           'naperture': 'Number of apertures',
-                           'ashape': 'Shape of the aperture(s): 1="rectangular", 2="circular"',
-                           'awidy': 'Half width of the aperture(s)',
-                           'awidz': 'Half height of the aperture(s)',
-                           'aoffy': 'Horizontal (y) offset of the aperture(s) relative to the +x aligned beam centerline',
-                           'aoffz': 'Vertical (z) offset of the aperture(s) relative to the +x aligned beam centerline',
-                           'adist': 'Distance from the center of the beam source grid to the aperture(s) plane'}
-
-        nbi_units = {'src': 'cm',
-                     'axis': 'cm',
-                     'focy': 'cm',
-                     'focz': 'cm',
-                     'divy': 'radians',
-                     'divz': 'radians',
-                     'widy': 'cm',
-                     'widz': 'cm',
-                     'awidy': 'cm',
-                     'awidz': 'cm',
-                     'aoffy': 'cm',
-                     'aoffz': 'cm',
-                     'adist': 'cm'}
-
-        # Define dimension names for xarray/pandas compatibility
-        # Note: Removing dimension labels for small configuration arrays to avoid xarray issues
-        # These are parameter arrays, not data on coordinate grids
-        nbi_dim_names = {}
-
-        write_data(g_nbi, nbi, desc = nbi_description, units=nbi_units,
+            
+            # Define dimension names for xarray/pandas compatibility
+            # Note: Removing dimension labels for small configuration arrays to avoid xarray issues
+            # These are parameter arrays, not data on coordinate grids             
+            nbi_dim_names = {}
+
+            write_data(g_nbi, nbi, desc = nbi_description, units=nbi_units,
                   dim_names=nbi_dim_names, name='nbi')
->>>>>>> 948019d8
 
         if spec is not None:
             # Create spec group
