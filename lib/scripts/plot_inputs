#!/bin/sh
"exec" "$FIDASIM_DIR/deps/python" "$0" "$@"

import argparse
import matplotlib.pyplot as plt
import matplotlib.ticker as ticker
import matplotlib.cm as cm
import matplotlib
import numpy as np
from numpy.linalg import norm
import h5py as h5
import os
from fidasim import utils as ut

f90 = True
try:
    import f90nml
except:
    print('Import WARNING: f90nml module not found. Beam grid will not be plotted')
    f90 = False
try:
    from mpl_toolkits.mplot3d.art3d import Poly3DCollection
except:
    print('Import WARNING: mpl_toolkits module not found. Beam grid will not be plotted')
    f90 = False

def get_arr_lim(arr):
    #+ Find the lower and upper bounds of N-dimensional `arr`
    arr_min = np.min(arr)
    if arr_min<0:
        arr_min = arr_min*1.1
    else:
        arr_min = arr_min*0.9
    arr_max = np.max(arr)
    if arr_max<0:
        arr_max = arr_max*0.9
    else:
        arr_max = arr_max*1.1
    return arr_min, arr_max

def get_nlevs(arr, nlevels):
    #+ Determine the number of levels used in a contour plot for `arr`
    if np.isclose(np.std(arr), 0.0):  #Case where `arr` is constant
        nlevs = 2
    else:
        nlevs = nlevels
    return nlevs



#+ Main program
def main():
    parser = argparse.ArgumentParser(description="Plots FIDASIM inputs")

    parser.add_argument('directory',
                        help='Directory that contains FIDASIM input files')
    parser.add_argument('runid',
                        help='FIDASIM inputs run ID')
    parser.add_argument('-g','--geometry',
                        action='store_true',
                        help='Plot geometry')
    parser.add_argument('-p','--plasma',
                        action='store_true',
                        help='Plot plasma parameters')
    parser.add_argument('-f','--fields',
                        action='store_true',
                        help='Plot electromagnetic fields')
    parser.add_argument('-d','--distribution',
                        action='store_true',
                        help='Plot fast-ion distribution')
    parser.add_argument('-it', '--ithermal_species', type=int,
                        default = 0,
                        help='Index for data that is dependent on thermal species (H1, H2 or H3)')
    parser.add_argument('-rz','--rzlineout',
                        default=None, type=float,
                        help='Plot slice at constant R on Z vs. R plot')
    parser.add_argument('-zr','--zrlineout',
                        default=None, type=float,
                        help='Plot slice at constant Z on Z vs. R plot')
    parser.add_argument('-ze','--zelineout',
                        default=None, type=float,
                        help='Plot slice at constant Z on Z vs. Energy plot')
    parser.add_argument('-ez','--ezlineout',
                        default=None, type=float,
                        help='Plot slice at constant Energy on Z vs. Energy plot')
    parser.add_argument('-re','--relineout',
                        default=None, type=float,
                        help='Plot slice at constant R on Energy vs. R plot')
    parser.add_argument('-er','--erlineout',
                        default=None, type=float,
                        help='Plot slice at constant Energy on Energy vs. R plot')
    parser.add_argument('-zp','--zplineout',
                        default=None, type=float,
                        help='Plot slice at constant Z on Z vs. Pitch plot')
    parser.add_argument('-pz','--pzlineout',
                        default=None, type=float,
                        help='Plot slice at constant Pitch on Z vs. Pitch plot')
    parser.add_argument('-rp','--rplineout',
                        default=None, type=float,
                        help='Plot slice at constant R on Pitch vs. R plot')
    parser.add_argument('-pr','--prlineout',
                        default=None, type=float,
                        help='Plot slice at constant Pitch on Pitch vs. R plot')
    parser.add_argument('-ep','--eplineout',
                        default=None, type=float,
                        help='Plot slice at constant Energy on Pitch vs. Energy plot')
    parser.add_argument('-pe','--pelineout',
                        default=None, type=float,
                        help='Plot slice at constant Pitch on Pitch vs. Energy plot')
    parser.add_argument('-ph','--phi',
                        default=0.0, type=float,
                        help='Indicates the toroidal angle to plot the contour plots')
    parser.add_argument('-nl','--nlevels',
                        default=40, type=int,
                        help='Indicates the number of contour surfaces')
    parser.add_argument('-l','--legend',
                        default = True, action='store_false',
                        help='Turns off the legend')
    parser.add_argument('-si','--saveimportant',
                        default='', type=str,
                        help='Indicates the path where important plots will be saved')

    args = parser.parse_args()

    plot_all = (not args.geometry) and (not args.plasma) and (not args.fields) and (not args.distribution)
    #+ Read hdf5 files
    if f90 and (args.geometry or plot_all):
        try:
            nml_file = os.path.join(args.directory, args.runid+'_inputs.dat')
            nml = f90nml.read(nml_file)['fidasim_inputs']
        except:
            print('ERROR: Check your directory, runid or path. The *_inputs.dat file was not found')
            raise SystemExit

    if args.geometry or plot_all:
        try:
            geo_file = os.path.join(args.directory, args.runid+'_geometry.h5')
            geo = h5.File(geo_file, 'r')
        except:
            print('ERROR: Check your directory, runid or path. The *_geometry.h5 file was not found')
            raise SystemExit

    if args.distribution or args.plasma or args.fields or args.geometry or plot_all:
        try:
            eq_file = os.path.join(args.directory, args.runid+'_equilibrium.h5')
            eq = h5.File(eq_file, 'r')
            pmask = eq["/plasma/mask"][()]
            fmask = eq["/fields/mask"][()]
            mask = np.multiply(pmask, fmask)
        except:
            mask = None
            if args.plasma or args.fields or args.geometry or plot_all: #Don't exit if -d only
                print('ERROR: Check your directory, runid or path. The *_equilibrium.h5 file was not found')
                raise SystemExit

    if args.distribution or plot_all:
        try:
            dist_file = os.path.join(args.directory, args.runid+'_distribution.h5')
            dist = h5.File(dist_file, 'r')
        except:
            print('ERROR: Check your directory, runid or path. The *_distribution.h5 file was not found')
            raise SystemExit

        if (mask!=None).all(): #Use mask from equilibrium
            dmask = mask.copy()
        else:                   #Or use no mask
            if dist['nphi'][()]>1:
                dmask = np.ones((len(dist['phi']), len(dist['z']), len(dist['r'])))
            else:
                dmask = np.ones((len(dist['z']), len(dist['r'])))

    # Error checks for attempting to simultaneously plot two line outs on the same figure
    if args.eplineout!=None and args.pelineout!=None:
        print('ERROR: Cannot simultaneously plot both ep and pe line outs. Pick one.')
        raise SystemExit
    if args.erlineout!=None and args.relineout!=None:
        print('ERROR: Cannot simultaneously plot both er and re line outs. Pick one.')
        raise SystemExit
    if args.prlineout!=None and args.rplineout!=None:
        print('ERROR: Cannot simultaneously plot both pr and rp line outs. Pick one.')
        raise SystemExit
    if args.zelineout!=None and args.ezlineout!=None:
        print('ERROR: Cannot simultaneously plot both ez and ze line outs. Pick one.')
        raise SystemExit
    if args.zplineout!=None and args.pzlineout!=None:
        print('ERROR: Cannot simultaneously plot both pz and zp line outs. Pick one.')
        raise SystemExit
    if args.rzlineout!=None and args.zrlineout!=None:
        print('ERROR: Cannot simultaneously plot both rz and zr line outs. Pick one.')
        raise SystemExit

    # Distribution function flags
    lineouts = np.empty((4,4,2), dtype=object) #Initialize all elements as None
    # Verticl slices
    lineouts[2,3,0] = args.rzlineout
    lineouts[1,3,0] = args.pzlineout
    lineouts[1,2,0] = args.prlineout
    lineouts[0,3,0] = args.ezlineout
    lineouts[0,2,0] = args.erlineout
    lineouts[0,1,0] = args.eplineout
    # Horizontal slices
    lineouts[0,3,1] = args.zelineout
    lineouts[1,3,1] = args.zplineout
    lineouts[2,3,1] = args.zrlineout
    lineouts[0,1,1] = args.pelineout
    lineouts[0,2,1] = args.relineout
    lineouts[1,2,1] = args.rplineout

    # Set colormap
    cmap = cm.get_cmap('inferno', args.nlevels)
    cmap_list = ["black"]
    for i in range(cmap.N):
        rgb = cmap(i)
        cmap_list.append(rgb)
    cmap = matplotlib.colors.LinearSegmentedColormap.from_list("", cmap_list)

    # Plot geometry
    if args.geometry or plot_all:

        r = eq["/plasma/r"][()]
        z = eq["/plasma/z"][()]
        try:
            phi = eq["/plasma/phi"][()]
        except:
            phi = [0.0]


        #Interpolation grid ranges
        rmin, rmax = np.min(r),np.max(r)
        zmin, zmax = np.min(z),np.max(z)
        phimin = np.min(phi)

        if len(phi)>1:
            phimax = np.max(phi)
            axisym = False
        else:
            phimax = phimin + 2*np.pi
            axisym = True

        fig = plt.figure()
        ax = fig.add_subplot(111, projection='3d')

        # Define beam grid parameters
        if f90:
            tb_ang = np.array([nml['alpha'], nml['beta'], nml['gamma']])
            xlist = [nml['xmin'], nml['xmax']]
            ylist = [nml['ymin'], nml['ymax']]
            zlist = [nml['zmin'], nml['zmax']]

            xyz_vertices = []
            for xl in xlist:
                for yl in ylist:
                    for zl in zlist:
                        xyz_vertices.append([xl, yl, zl])
            xyz_vertices = np.asarray(xyz_vertices)

            origin = np.array(nml['origin'])
            uvw_vertices = np.zeros_like(xyz_vertices)
            for i,v in enumerate(xyz_vertices):
                uvw_vertices[i] = ut.xyz_to_uvw(tb_ang[0], tb_ang[1], tb_ang[2], v, origin=origin)

        # Plot neutral beam
        if 'nbi' in geo:
            src = geo['nbi/src'][()]
            mag = 2700
            t = np.linspace(0, mag, 2)
            axis = geo['nbi/axis'][()]

            # Plot beam axis
            baxis = src + t.reshape(2,1)*axis
            ax.plot(baxis[:,0],baxis[:,1],baxis[:,2],color='k')
            ax.text(baxis[0,0],baxis[0,1],baxis[0,2],'NBI',color='k')

            # Plot beam
            ry = geo['nbi/awidy'][()]
            rz = geo['nbi/awidz'][()]
            not_axis = np.array([1, 0, 0])   #Create new axes coordinate system
            if (np.cross(axis,not_axis)==0).all():
                not_axis = np.array([0, 1, 0])
            n1 = np.cross(axis, not_axis)
            n1 /= norm(n1)
            n2 = np.cross(axis, n1)

            t = np.linspace(0, mag, 2)
            theta = np.linspace(0, 2 * np.pi, 1000)
            t, theta = np.meshgrid(t, theta)
            u, v, w = [baxis[0,i] + axis[i]*t + rz*np.sin(theta)*n1[i] + ry*np.cos(theta)*n2[i] for i in [0,1,2]]

            # Plot
            ax.plot_surface(u, v, w, color='k',alpha=0.1)
            if f90:
                # Beam Grid
                ax.scatter3D(origin[0], origin[1], origin[2], s=25, c='darkgreen') # Plot beam grid origin
                # Plot vertices
                ax.scatter3D(uvw_vertices[:, 0], uvw_vertices[:, 1], uvw_vertices[:, 2], s=5, c='darkgreen')
                # Plot sides
                verts = [[uvw_vertices[0],uvw_vertices[1],uvw_vertices[3],uvw_vertices[2]],
                        [uvw_vertices[4],uvw_vertices[5],uvw_vertices[7],uvw_vertices[6]],
                        [uvw_vertices[0],uvw_vertices[1],uvw_vertices[5],uvw_vertices[4]],
                        [uvw_vertices[2],uvw_vertices[3],uvw_vertices[7],uvw_vertices[6]],
                        [uvw_vertices[5],uvw_vertices[1],uvw_vertices[3],uvw_vertices[7]],
                        [uvw_vertices[4],uvw_vertices[6],uvw_vertices[2],uvw_vertices[0]],]
                ax.add_collection3d(Poly3DCollection(verts, facecolors='lime', linewidths=1, edgecolors='darkgreen',
                                                     alpha=0.1))

        # Approximate plasma with a torus, where minor radius = max(max_length_R, max_length_Z)/2
        # Find first and last nonzero index in R and Z
        if axisym:
            ir = [i for i,mr in enumerate(mask.sum(0)) if mr>0]
            iz = [i for i,mz in enumerate(mask.sum(1)) if mz>0]
        else:
            ir = [i for i,mr in enumerate(mask.sum((-1,0))) if mr>0]
            iz = [i for i,mz in enumerate(mask.sum((-1,1))) if mz>0]
            print(iz)
        lr = r[ir[-1]]-r[ir[0]]
        lz = z[iz[-1]]-z[iz[0]]
        rho_r = lr/2.0
        rho_z = lz/2.0

        # Generate torus mesh
        npts = 32
        ph = np.linspace(phimin, phimax, npts) #depends on user inputs, phimin and phimax
        phi, theta = np.meshgrid(ph, np.linspace(0, 2*np.pi, npts))
        r_midpoint = r.mean()

        X = (r_midpoint + rho_r * np.cos(theta)) * np.cos(phi)
        Y = (r_midpoint + rho_r * np.cos(theta)) * np.sin(phi)
        Z = rho_z * np.sin(theta)

        ax.plot_surface(X, Y, Z, color='indigo', rstride=1, cstride=1, alpha=0.25)

        # Plot FIDA and NPA
        n_nchan = 0 ; f_nchan = 0
        if 'npa' in geo:
            n_nchan = geo['/npa/nchan'][()]
        if 'spec' in geo:
            f_nchan = geo['/spec/nchan'][()]

        if n_nchan + f_nchan > 0:
            colors = plt.cm.gist_heat(np.linspace(.15,.85,n_nchan+f_nchan))
        t = np.linspace(0,1000,2)

        if 'spec' in geo:
            for i in range(f_nchan):          # FIDA loop
                lens = geo['/spec/lens'][()][i,:]
                axis = geo['/spec/axis'][()][i,:]
                id = geo['/spec/id'][()][i].decode('utf-8')
                los = lens + t.reshape(2,1)*axis
                ax.plot(los[:,0],los[:,1],los[:,2],color=colors[i],label = id)
                ax.scatter(lens[0],lens[1],lens[2],color='k', s=1)
        if 'npa' in geo:
            for i in range(n_nchan):          # NPA loop
                d_cent = geo['/npa/d_cent'][()][i,:]
                a_cent = geo['/npa/a_cent'][()][i,:]
                axis = a_cent - d_cent
                axis /= np.sqrt(axis[0]**2 + axis[1]**2 + axis[2]**2)
                los = d_cent + t.reshape(2,1)*axis
                ax.plot(los[:,0],los[:,1],los[:,2],color=colors[i+f_nchan],label = "NPA {0}".format(i+1))
                ax.scatter(d_cent[0],d_cent[1],d_cent[2],color='k', s=1)

        # Set axes limits for an equal aspect ratio visualization
        X = np.array([-(r_midpoint + 2*rho_r), r_midpoint + 2*rho_r])
        Y = np.array([-(r_midpoint + 2*rho_r), r_midpoint + 2*rho_r])
        Z = np.array([-zmax,zmax])
        max_range = np.array([X.max()-X.min(), Y.max()-Y.min(), Z.max()-Z.min()]).max() / 2.0
        mid_x = (X.max()+X.min()) * 0.5
        mid_y = (Y.max()+Y.min()) * 0.5
        mid_z = (Z.max()+Z.min()) * 0.5
        ax.set_xlim(mid_x - max_range, mid_x + max_range)
        ax.set_ylim(mid_y - max_range, mid_y + max_range)
        ax.set_zlim(mid_z - max_range, mid_z + max_range)

        ax.set_xlabel('X [cm]')
        ax.set_ylabel('Y [cm]')
        ax.set_zlabel('Z [cm]')
        if n_nchan + f_nchan > 0 and args.legend:
            l = ax.legend(ncol=2,loc='upper left')
            for i, txt in enumerate(l.get_texts()):
                txt.set_color(colors[i])
        fig.canvas.manager.set_window_title('Geometry')

        #Save
        if len(args.saveimportant)>0:
            ax.view_init(0, -90)
            plt.savefig(args.saveimportant+'geo_elev')
            ax.view_init(zmax/2, -45)
            plt.savefig(args.saveimportant+'geo_top1')
            ax.view_init(zmax/2, 45)
            plt.savefig(args.saveimportant+'geo_top2')

    # Plot plasma
    if args.plasma or plot_all:

        r = eq["/plasma/r"][()]
        z = eq["/plasma/z"][()]
        try:
            phi = eq["/plasma/phi"][()]
            iphi = np.abs(phi-args.phi).argmin()  # R lineout index
        except:
            phi = [0.0]
<<<<<<< HEAD
        iphi = np.abs(np.array(phi)-args.phi).argmin()  # R lineout index
=======
            iphi = 0
>>>>>>> 0ea2043f

        #Interpolation grid ranges
        rmin, rmax = np.min(r),np.max(r)
        zmin, zmax = np.min(z),np.max(z)

        to_plt = ['te','ti','deni','dene','denn','zeff']
        labels = ['T$_{e}$ [keV]','T$_{i}$ [keV]','n$_i$ [cm$^{-3}$]','n$_e$ [cm$^{-3}$]','n$_n$ [cm$^{-3}$]','Z$_{eff}$']
        fig_labels = ['Te','Ti','Ni','Ne','Nn','Zeff']
        for i in range(len(to_plt)):
            try: #Account mixed species (H!,H2,H3)
                plasma = eq["/plasma/"+to_plt[i]][()][:,:,args.ithermal_species]
            except:
                plasma = eq["/plasma/"+to_plt[i]][()]

            plasma_masked = np.ma.array(plasma)
            plasma_masked[mask < 0.5] = np.ma.masked
            if len(phi)>1: plasma_masked = plasma_masked[iphi,:,:]

            nlevs = get_nlevs(plasma_masked, args.nlevels)

            pmin, pmax = get_arr_lim(plasma_masked) #In case data is close to, but not exactly constant

            levs = np.linspace(pmin, pmax, nlevs)
            if (levs==0).all(): levs = [-0.1, 0.1]  #In case zero plasma

            if (args.rzlineout or args.zrlineout)!=None:
                fig, ax = plt.subplots(1,2,figsize=(6.8,3.4))
                ax = ax.flatten()
                if args.rzlineout!=None:   # R line out plots
                    ir = np.abs(r-args.rzlineout).argmin()  # R lineout index
                    linex = [r[ir], r[ir]]
                    liney = [zmin, zmax]
                    ax[1].plot(z,plasma_masked[:,ir], 'indigo')
                    ax[1].set_xlabel("Z [cm]",fontsize=12)
                    ax[1].set_title(r'R $\approx$ '+str(round(r[ir],1))+' cm',fontsize=12)
                elif args.zrlineout!=None:  # Z line out plots
                    iz = np.abs(z-args.zrlineout).argmin()  # Z lineout index
                    linex = [rmin, rmax]
                    liney = [z[iz], z[iz]]
                    ax[1].plot(r,plasma_masked[iz,:], 'indigo')
                    ax[1].set_xlabel("R [cm]",fontsize=12)
                    ax[1].set_title(r'Z $\approx$ '+str(round(z[iz],1))+' cm',fontsize=12)
                ax[0].plot(linex,liney,'w--')
                ax[1].set_ylim([levs[0], levs[-1]])
                ax[1].set_ylabel(labels[i],fontsize=12)
                if pmax<10.0: ax[1].yaxis.set_major_formatter(ticker.FormatStrFormatter('%.2f'))
            else:
                fig, ax = plt.subplots(figsize=(3.0,3.4))
                ax = np.array(ax)
                ax = ax.flatten()

            # Contour plot
            c = ax[0].contourf(r,z,plasma_masked,levs,cmap=cmap)
            ax[0].set_xlim(rmin,rmax)
            ax[0].set_ylim(zmin,zmax)
            ax[0].set_xlabel("R [cm]",fontsize=12)
            ax[0].set_ylabel("Z [cm]",fontsize=12)
            ax[0].set_aspect('equal')

<<<<<<< HEAD
            if len(phi)>1: 
                degree = r' at $\phi$=' + r'%s$\degree$'%int(phi[iphi]/np.pi*180)
=======
            if len(phi)>1:
                degree = ' at $\phi$=' + '%s$\degree$'%int(phi[iphi]/np.pi*180)
>>>>>>> 0ea2043f
            else:
                degree = ''
            ax[0].set_title(labels[i]+degree,fontsize=12)

            if np.mean(plasma_masked)<10.0:
                fig.colorbar(c,format='%.2f', ax=ax[0])
            else:
                fig.colorbar(c,format='%1.1e', ax=ax[0])

            fig.canvas.manager.set_window_title(fig_labels[i])
            plt.tight_layout()

            #Save
            important_labels = ['Te','Ti','Ni','Ne','Nn']
            if len(args.saveimportant)>0 and fig_labels[i] in important_labels:
                plt.savefig(args.saveimportant+fig_labels[i])

    # Plot fields
    if args.fields or plot_all:

        r = eq["/fields/r"][()]
        z = eq["/fields/z"][()]
        try:
            phi = eq["/fields/phi"][()]
            iphi = np.abs(phi-args.phi).argmin()  # R lineout index
        except:
            phi = [0.0]
<<<<<<< HEAD
        iphi = np.abs(np.array(phi)-args.phi).argmin()  # R lineout index
=======
            iphi = 0
>>>>>>> 0ea2043f

        #Interpolation grid ranges
        rmin, rmax = np.min(r),np.max(r)
        zmin, zmax = np.min(z),np.max(z)

        to_plt = ['br','bt','bz','er','et','ez']
        labels = ['B$_{r}$ [T]','B$_{t}$ [T]','B$_{z}$ [T]','E$_{r}$ [V/m]','E$_{t}$ [V/m]','E$_{z}$ [V/m]']
        fig_labels = [t.capitalize() for t in to_plt]
        for i in range(len(to_plt)):
            fld = eq["/fields/"+to_plt[i]][()]
            fld_masked = np.ma.array(fld)
            fld_masked[mask < 0.5] = np.ma.masked
            if len(phi)>1: fld_masked = fld_masked[iphi,:,:]

            nlevs = get_nlevs(fld_masked, args.nlevels)

            fmin, fmax = get_arr_lim(fld_masked) #In case data is close to, but not exactly constant

            levs = np.linspace(fmin, fmax, nlevs)
            if (levs==0).all(): levs = [-0.1, 0.1]  #In case zero fields

            if (args.rzlineout or args.zrlineout)!=None:
                fig, ax = plt.subplots(1,2,figsize=(6.8,3.4))
                ax = ax.flatten()
                if args.rzlineout!=None:   # R line out plots
                    ir = np.abs(r-args.rzlineout).argmin()  # R lineout index
                    linex = [r[ir], r[ir]]
                    liney = [zmin, zmax]
                    ax[1].plot(z,fld_masked[:,ir], 'indigo')
                    ax[1].set_xlabel("Z [cm]",fontsize=12)
                    ax[1].set_title(r'R $\approx$ '+str(round(r[ir],1))+' cm',fontsize=12)
                elif args.zrlineout!=None:  # Z line out plots
                    iz = np.abs(z-args.zrlineout).argmin()  # Z lineout index
                    linex = [rmin, rmax]
                    liney = [z[iz], z[iz]]
                    ax[1].plot(r,fld_masked[iz,:], 'indigo')
                    ax[1].set_xlabel("R [cm]",fontsize=12)
                    ax[1].set_title(r'Z $\approx$ '+str(round(z[iz],1))+' cm',fontsize=12)
                ax[0].plot(linex,liney,'w--')
                ax[1].set_ylim([levs[0], levs[-1]])
                ax[1].set_ylabel(labels[i],fontsize=12)
                if fmax<10.0: ax[1].yaxis.set_major_formatter(ticker.FormatStrFormatter('%.2f'))
            else:
                fig, ax = plt.subplots(figsize=(3.0,3.4))
                ax = np.array(ax)
                ax = ax.flatten()

            # Contour plot
            c = ax[0].contourf(r,z,fld_masked,levs,cmap=cmap)
            ax[0].set_xlim(rmin,rmax)
            ax[0].set_ylim(zmin,zmax)
            ax[0].set_xlabel("R [cm]",fontsize=12)
            ax[0].set_ylabel("Z [cm]",fontsize=12)
            ax[0].set_aspect('equal')

<<<<<<< HEAD
            if len(phi)>1: 
                degree = r' at $\phi$=' + r'%s$\degree$'%int(phi[iphi]/np.pi*180)
=======
            if len(phi)>1:
                degree = ' at $\phi$=' + '%s$\degree$'%int(phi[iphi]/np.pi*180)
>>>>>>> 0ea2043f
            else:
                degree = ''
            ax[0].set_title(labels[i]+degree,fontsize=12)

            if np.mean(fld_masked)<10.0:
                fig.colorbar(c,format='%.2f', ax=ax[0])
            else:
                fig.colorbar(c,format='%1.1e', ax=ax[0])

            fig.canvas.manager.set_window_title(fig_labels[i])
            plt.tight_layout()

            #Save
            important_labels = [t.capitalize() for t in to_plt[:3]]
            if len(args.saveimportant)>0 and fig_labels[i] in important_labels:
                plt.savefig(args.saveimportant+fig_labels[i])

    # Plot distribution function
    if args.distribution or plot_all:

        f = dist["f"][()].T  # Read F
        try:
            phi = dist["phi"][()]
            iphi = np.abs(phi-args.phi).argmin()  # R lineout index
        except:
            phi = [0.0]
<<<<<<< HEAD
        iphi = np.abs(np.array(phi)-args.phi).argmin()  # R lineout index
=======
            iphi = 0

>>>>>>> 0ea2043f
        if f.ndim>4: f = f[:,:,:,:,iphi]
        ndim = 4

        # Read in coordinates of distribution function
        labels = ['energy', 'pitch', 'r', 'z']
        units = ['keV', 'unity', 'cm', 'cm']
        dcoord = np.zeros(ndim) ; dist_coords = {} ; ax_specs = {}
        for i in range(ndim):
            coord = dist[labels[i]][()]
            dcoord[i] = (coord[1]-coord[0])
            dist_coords[labels[i]] = coord
            ax_specs[labels[i]] = dict(zip(['min', 'max', 'units'], [min(coord), max(coord), units[i]]))

        for i in range(ndim-1):         # Loop over parameters
            for j in range(i+1, ndim):
                f1 = np.trapz(f, dx=dcoord[i], axis=i)
                f2 = np.trapz(f1, dx=dcoord[j], axis=j-1).T

                if labels[i]=='energy' and labels[j]=='pitch': #Mask for R-Z plot
                    f2 = np.ma.array(f2)
                    if len(phi)>1:
                        f2[dmask[iphi,:,:] < 0.5] = np.ma.masked
                    else:
                        f2[dmask < 0.5] = np.ma.masked

                nlevs = get_nlevs(f2, args.nlevels)

                dmin, dmax = get_arr_lim(f2) #In case data is close to, but not exactly constant

                levs = np.linspace(dmin, dmax, nlevs)
                if (levs==0).all(): levs = [-0.1, 0.1]  #In case zero distribution

                # Define x and y data for contour plots
                integrated_labels = [labels[i],labels[j]]
                f2_labels = np.setdiff1d(labels,integrated_labels)
                x = dist_coords[f2_labels[0]]
                y = dist_coords[f2_labels[1]]
                iyl = labels.index(f2_labels[1])
                ixl = labels.index(f2_labels[0])

                #Also define lineouts
                vline = lineouts[ixl,iyl,0]
                hline = lineouts[ixl,iyl,1]
                if f2_labels[1]=='r': #Enfore R to x axis
                    x, y = y, x
                    vline, hline = hline , vline
                    f2 = f2.T
                    f2_labels = np.flip(f2_labels)

                xmin, xmax = ax_specs[f2_labels[0]]['min'],ax_specs[f2_labels[0]]['max']
                ymin, ymax = ax_specs[f2_labels[1]]['min'],ax_specs[f2_labels[1]]['max']

                # Plot lineouts
                if (vline or hline)!=None:
                    fig, ax = plt.subplots(1,2,figsize=(6.8,3.4))
                    ax = ax.flatten()
                    if vline!=None:                                        # X lineout index
                        ix = np.abs(x-vline).argmin()
                        linex = [x[ix], x[ix]]
                        liney = [ymin, ymax]
                        ax[1].plot(y, f2[:,ix], 'indigo')
                        ax[1].set_xlabel(f2_labels[1].capitalize() + ' [%s]'%ax_specs[f2_labels[1]]['units'],
                                         fontsize=12)
                        unit = ax_specs[f2_labels[0]]['units']
                        #Reformat pitch labels
                        if unit=='unity':
                            unit = ''
                            title = 'Pitch w.r.t. B'
                        else:
                            title = f2_labels[0].capitalize()
                        ax[1].set_title(r'%s $\approx$ %s %s'% (title, str(round(x[ix],1)),
                                                                unit), fontsize=12)
                    elif hline!=None:                                      # Y lineout index
                        iy = np.abs(y-hline).argmin()
                        linex = [xmin, xmax]
                        liney = [y[iy], y[iy]]
                        ax[1].plot(x, f2[iy,:], 'indigo')
                        ax[1].set_xlabel(f2_labels[0].capitalize() + ' [%s]'%ax_specs[f2_labels[0]]['units'],
                                         fontsize=12)
                        unit = ax_specs[f2_labels[1]]['units']
                        #Reformat pitch labels
                        if unit=='unity':
                            unit = ''
                            title = 'Pitch w.r.t. B'
                        else:
                            title = f2_labels[1].capitalize()
                        ax[1].set_title(r'%s $\approx$ %s %s'% (title, str(round(y[iy],1)),
                                                                unit), fontsize=12)

                    ax[0].plot(linex, liney, 'w--')
                    ax[1].set_ylim([levs[0], levs[-1]])
                    ax[1].set_ylabel(r'$\left< F \right>_{%s,%s}$' % (labels[i].capitalize(),
                                                                      labels[j].capitalize()),fontsize=12)
                    if dmax<10.0: ax[1].yaxis.set_major_formatter(ticker.FormatStrFormatter('%.2f'))
                else:
                    fig, ax = plt.subplots(figsize=(3.0,3.4))
                    ax = np.array(ax)
                    ax = ax.flatten()

                # Contour plot
                c = ax[0].contourf(x, y, f2, levs, cmap=cmap)
                ax[0].set_xlim(xmin,xmax)
                ax[0].set_ylim(ymin,ymax)
                #Reformat pitch labels
                xlabel, ylabel = f2_labels
                if xlabel=='pitch':
                    xlabel = 'Pitch w.r.t. B'
                else:
                    xlabel = f2_labels[0].capitalize()
                if ylabel=='pitch':
                    ylabel = 'Pitch w.r.t. B'
                else:
                    ylabel = f2_labels[1].capitalize()
                ax[0].set_xlabel(xlabel+' [%s]'%ax_specs[f2_labels[0]]['units'],fontsize=12)
                ax[0].set_ylabel(ylabel+' [%s]'%ax_specs[f2_labels[1]]['units'],fontsize=12)

                ip = np.argwhere('pitch'==f2_labels.T) #R-Pitch plot
                if len(ip)>0 and ip==0:
                    ax[0].set_xticks(np.round(np.linspace(x[1], x[-2], 6), 1))
                else:
                    plt.locator_params(axis='x', nbins=4)

                if labels[i]=='energy' and labels[j]=='pitch': #R-Z plot
                    ax[0].set_aspect('equal')

<<<<<<< HEAD
                if len(phi)>1: 
                    degree = r' at $\phi$=' + r'%s$\degree$'%int(phi[iphi]/np.pi*180)
=======
                if len(phi)>1:
                    degree = ' at $\phi$=' + '%s$\degree$'%int(phi[iphi]/np.pi*180)
>>>>>>> 0ea2043f
                else:
                    degree = ''
                ax[0].set_title(r'$\left< F \right>_{%s,%s}$' %(labels[i].capitalize(),labels[j].capitalize())
                                                                +degree,fontsize=12)

                if np.mean(f2)<10.0: #Colorbar formatting
                    fig.colorbar(c,format='%.2f', ax=ax[0])
                else:
                    fig.colorbar(c,format='%1.1e', ax=ax[0])

                fig.canvas.manager.set_window_title('Fast-ion distribution: %s vs. %s' % (f2_labels[1].capitalize(),
                                                                                  f2_labels[0].capitalize()))
                plt.tight_layout()

                #Save
                iimp = np.array([(f2_labels==['r','z']).all(), (f2_labels==['energy','pitch']).all()])
                save_labels = np.array(['Fzr', 'Fpe'])
                if len(args.saveimportant)>0 and iimp.any():
                    plt.savefig(args.saveimportant+save_labels[iimp][0])

        # Fast-ion density


        r = dist["/r"][()]
        z = dist["/z"][()]
        try:
            phi = dist["phi"][()]
            iphi = np.abs(phi-args.phi).argmin()  # R lineout index
        except:
            phi = [0.0]
<<<<<<< HEAD
        iphi = np.abs(np.array(phi)-args.phi).argmin()  # R lineout index
=======
            iphi = 0
>>>>>>> 0ea2043f

        #Interpolation grid ranges
        rmin, rmax = np.min(r),np.max(r)
        zmin, zmax = np.min(z),np.max(z)

        denf = dist["denf"][()]
        denf_masked = np.ma.array(denf)
        denf_masked[dmask < 0.5] = np.ma.masked
        if len(phi)>1: denf_masked = denf_masked[iphi,:,:]

        nlevs = get_nlevs(denf_masked, args.nlevels)

        dmin, dmax = get_arr_lim(denf_masked) #In case data is close to, but not exactly constant

        levs = np.linspace(dmin, dmax, nlevs)
        if (levs==0).all(): levs = [-0.1, 0.1] #In case zero fields

        if (args.rzlineout or args.zrlineout)!=None:
            fig, ax = plt.subplots(1,2,figsize=(6.8,3.4))
            ax = ax.flatten()
            if args.rzlineout!=None: # R line out plots
                ir = np.abs(r-args.rzlineout).argmin()  # R lineout index
                linex = [r[ir], r[ir]]
                liney = [zmin, zmax]
                ax[1].plot(z,denf_masked[:,ir], 'indigo')
                ax[1].set_xlabel("Z [cm]",fontsize=12)
                ax[1].set_title(r'R $\approx$ '+str(round(r[ir],1))+' cm',fontsize=12)
            elif args.zrlineout!=None: # Z line out plots
                iz = np.abs(z-args.zrlineout).argmin()  # Z lineout index
                linex = [rmin, rmax]
                liney = [z[iz], z[iz]]
                ax[1].plot(r,denf_masked[iz,:], 'indigo')
                ax[1].set_xlabel("R [cm]",fontsize=12)
                ax[1].set_title(r'Z $\approx$ '+str(round(z[iz],1))+' cm',fontsize=12)
            ax[0].plot(linex,liney,'w--')
            ax[1].set_ylim([levs[0], levs[-1]])
            ax[1].set_ylabel('n$_F$ [cm$^{-3}$]',fontsize=12)
            if dmax<10.0: ax[1].yaxis.set_major_formatter(ticker.FormatStrFormatter('%.2f'))
        else:
            fig, ax = plt.subplots(figsize=(3.0,3.4))
            ax = np.array(ax)
            ax = ax.flatten()

        # Contour plot
        c = ax[0].contourf(r,z,denf_masked,levs,cmap=cmap)
        ax[0].set_xlim(rmin,rmax)
        ax[0].set_ylim(zmin,zmax)
        ax[0].set_xlabel("R [cm]",fontsize=12)
        ax[0].set_ylabel("Z [cm]",fontsize=12)
        ax[0].set_aspect('equal')

<<<<<<< HEAD
        if len(phi)>1: 
            degree = r' at $\phi$=' + r'%s$\degree$'%int(phi[iphi]/np.pi*180)
=======
        if len(phi)>1:
            degree = ' at $\phi$=' + '%s$\degree$'%int(phi[iphi]/np.pi*180)
>>>>>>> 0ea2043f
        else:
            degree = ''
        ax[0].set_title('n$_F$ [cm$^{-3}$]' + degree,fontsize=12)

        if np.mean(denf_masked)<10.0:
            fig.colorbar(c,format='%.2f', ax=ax[0])
        else:
            fig.colorbar(c,format='%1.1e', ax=ax[0])

        fig.canvas.manager.set_window_title('Fast-ion Density')
        plt.tight_layout()

        #Save
        if len(args.saveimportant)>0:
            plt.savefig(args.saveimportant+'Nf')

    plt.show()

if __name__=='__main__': main()<|MERGE_RESOLUTION|>--- conflicted
+++ resolved
@@ -398,11 +398,7 @@
             iphi = np.abs(phi-args.phi).argmin()  # R lineout index
         except:
             phi = [0.0]
-<<<<<<< HEAD
-        iphi = np.abs(np.array(phi)-args.phi).argmin()  # R lineout index
-=======
             iphi = 0
->>>>>>> 0ea2043f
 
         #Interpolation grid ranges
         rmin, rmax = np.min(r),np.max(r)
@@ -462,13 +458,8 @@
             ax[0].set_ylabel("Z [cm]",fontsize=12)
             ax[0].set_aspect('equal')
 
-<<<<<<< HEAD
             if len(phi)>1: 
                 degree = r' at $\phi$=' + r'%s$\degree$'%int(phi[iphi]/np.pi*180)
-=======
-            if len(phi)>1:
-                degree = ' at $\phi$=' + '%s$\degree$'%int(phi[iphi]/np.pi*180)
->>>>>>> 0ea2043f
             else:
                 degree = ''
             ax[0].set_title(labels[i]+degree,fontsize=12)
@@ -496,11 +487,7 @@
             iphi = np.abs(phi-args.phi).argmin()  # R lineout index
         except:
             phi = [0.0]
-<<<<<<< HEAD
-        iphi = np.abs(np.array(phi)-args.phi).argmin()  # R lineout index
-=======
             iphi = 0
->>>>>>> 0ea2043f
 
         #Interpolation grid ranges
         rmin, rmax = np.min(r),np.max(r)
@@ -556,13 +543,8 @@
             ax[0].set_ylabel("Z [cm]",fontsize=12)
             ax[0].set_aspect('equal')
 
-<<<<<<< HEAD
             if len(phi)>1: 
                 degree = r' at $\phi$=' + r'%s$\degree$'%int(phi[iphi]/np.pi*180)
-=======
-            if len(phi)>1:
-                degree = ' at $\phi$=' + '%s$\degree$'%int(phi[iphi]/np.pi*180)
->>>>>>> 0ea2043f
             else:
                 degree = ''
             ax[0].set_title(labels[i]+degree,fontsize=12)
@@ -589,12 +571,8 @@
             iphi = np.abs(phi-args.phi).argmin()  # R lineout index
         except:
             phi = [0.0]
-<<<<<<< HEAD
-        iphi = np.abs(np.array(phi)-args.phi).argmin()  # R lineout index
-=======
             iphi = 0
 
->>>>>>> 0ea2043f
         if f.ndim>4: f = f[:,:,:,:,iphi]
         ndim = 4
 
@@ -720,13 +698,8 @@
                 if labels[i]=='energy' and labels[j]=='pitch': #R-Z plot
                     ax[0].set_aspect('equal')
 
-<<<<<<< HEAD
                 if len(phi)>1: 
                     degree = r' at $\phi$=' + r'%s$\degree$'%int(phi[iphi]/np.pi*180)
-=======
-                if len(phi)>1:
-                    degree = ' at $\phi$=' + '%s$\degree$'%int(phi[iphi]/np.pi*180)
->>>>>>> 0ea2043f
                 else:
                     degree = ''
                 ax[0].set_title(r'$\left< F \right>_{%s,%s}$' %(labels[i].capitalize(),labels[j].capitalize())
@@ -757,11 +730,7 @@
             iphi = np.abs(phi-args.phi).argmin()  # R lineout index
         except:
             phi = [0.0]
-<<<<<<< HEAD
-        iphi = np.abs(np.array(phi)-args.phi).argmin()  # R lineout index
-=======
             iphi = 0
->>>>>>> 0ea2043f
 
         #Interpolation grid ranges
         rmin, rmax = np.min(r),np.max(r)
@@ -813,13 +782,8 @@
         ax[0].set_ylabel("Z [cm]",fontsize=12)
         ax[0].set_aspect('equal')
 
-<<<<<<< HEAD
         if len(phi)>1: 
             degree = r' at $\phi$=' + r'%s$\degree$'%int(phi[iphi]/np.pi*180)
-=======
-        if len(phi)>1:
-            degree = ' at $\phi$=' + '%s$\degree$'%int(phi[iphi]/np.pi*180)
->>>>>>> 0ea2043f
         else:
             degree = ''
         ax[0].set_title('n$_F$ [cm$^{-3}$]' + degree,fontsize=12)
